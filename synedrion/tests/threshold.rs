use std::collections::{BTreeMap, BTreeSet};

use ecdsa::{signature::hazmat::PrehashVerifier, VerifyingKey};
use manul::{
    dev::{run_sync, BinaryFormat, TestSessionParams, TestSigner, TestVerifier},
    signature::Keypair,
};
use rand_core::OsRng;
#[cfg(feature = "bip32")]
use synedrion::DeriveChildKey;
use synedrion::{
    AuxGen, InteractiveSigning, KeyInit, KeyResharing, NewHolder, OldHolder, TestParams, ThresholdKeyShare,
};
use tracing::info;

fn make_signers(num_parties: usize) -> (Vec<TestSigner>, Vec<TestVerifier>) {
    let signers = (0..num_parties)
        .map(|idx| TestSigner::new(idx as u8))
        .collect::<Vec<_>>();
    let verifiers = signers.iter().map(|signer| signer.verifying_key()).collect::<Vec<_>>();
    (signers, verifiers)
}

<<<<<<< HEAD
#[cfg(feature = "bip32")]
#[test]
=======
#[test_log::test]
>>>>>>> 2587f5a9
fn full_sequence() {
    let t = 3;
    let n = 5;
    let (signers, verifiers) = make_signers(n);

    let all_verifiers = BTreeSet::from_iter(verifiers.iter().cloned());
    let old_holders = BTreeSet::from_iter(verifiers.iter().cloned().take(t));

    // Use first `t` nodes for the initial t-of-t key generation
    let entry_points = signers[..t]
        .iter()
        .map(|signer| {
            let entry_point = KeyInit::<TestParams, TestVerifier>::new(old_holders.clone()).unwrap();
            (*signer, entry_point)
        })
        .collect();

    info!("\nRunning KeyInit\n");
    let key_shares = run_sync::<_, TestSessionParams<BinaryFormat>>(&mut OsRng, entry_points)
        .unwrap()
        .results()
        .unwrap();

    // Convert to t-of-t threshold keyshares
    let t_key_shares = key_shares
        .into_iter()
        .map(|(verifier, key_share)| (verifier, ThresholdKeyShare::from_key_share(&key_share)))
        .collect::<BTreeMap<_, _>>();

    // Derive child shares
    let path = "m/0/2/1/4/2".parse().unwrap();
    // TODO(dp): bip32 dependent
    let child_key_shares = t_key_shares
        .iter()
        .map(|(verifier, key_share)| (verifier, key_share.derive_bip32(&path).unwrap()))
        .collect::<BTreeMap<_, _>>();

    // TODO(dp): bip32 dependent
    // The full verifying key can be obtained both from the original key shares and child key shares
    let child_vkey = t_key_shares[&verifiers[0]].derive_verifying_key_bip32(&path).unwrap();
    assert_eq!(child_vkey, child_key_shares[&verifiers[0]].verifying_key().unwrap());

    // Reshare to `n` nodes

    // This will need to be published so that new holders can see it and verify the received data
    let new_holder = NewHolder {
        verifying_key: t_key_shares[&verifiers[0]].verifying_key().unwrap(),
        old_threshold: t_key_shares[&verifiers[0]].threshold(),
        old_holders,
    };

    // Old holders' sessions (which will also hold the newly reshared parts)
    let mut entry_points = (0..t)
        .map(|idx| {
            let entry_point = KeyResharing::<TestParams, TestVerifier>::new(
                Some(OldHolder {
                    key_share: t_key_shares[&verifiers[idx]].clone(),
                }),
                Some(new_holder.clone()),
                all_verifiers.clone(),
                t,
            );
            (signers[idx], entry_point)
        })
        .collect::<Vec<_>>();

    // New holders' sessions
    let new_holder_entry_points = (t..n)
        .map(|idx| {
            let entry_point =
                KeyResharing::<TestParams, TestVerifier>::new(None, Some(new_holder.clone()), all_verifiers.clone(), t);
            (signers[idx], entry_point)
        })
        .collect::<Vec<_>>();

    entry_points.extend(new_holder_entry_points);

    info!("\nRunning KeyReshare\n");
    let new_t_key_shares = run_sync::<_, TestSessionParams<BinaryFormat>>(&mut OsRng, entry_points)
        .unwrap()
        .results()
        .unwrap();

    // All the nodes are holders now, we can unwrap the Options.
    let new_t_key_shares = new_t_key_shares
        .into_iter()
        .map(|(verifier, key_share)| (verifier, key_share.unwrap()))
        .collect::<BTreeMap<_, _>>();

    assert_eq!(
        new_t_key_shares[&verifiers[0]].verifying_key().unwrap(),
        t_key_shares[&verifiers[0]].verifying_key().unwrap()
    );

    // TODO(dp): bip32 dependent
    // Check that resharing did not change the derived child key
    let child_vkey_after_resharing = new_t_key_shares[&verifiers[0]]
        .derive_verifying_key_bip32(&path)
        .unwrap();
    assert_eq!(child_vkey, child_vkey_after_resharing);

    // Generate auxiliary data

    let entry_points = (0..n)
        .map(|idx| {
            let entry_point = AuxGen::<TestParams, TestVerifier>::new(all_verifiers.clone()).unwrap();
            (signers[idx], entry_point)
        })
        .collect::<Vec<_>>();

    info!("\nRunning AuxGen\n");
    let aux_infos = run_sync::<_, TestSessionParams<BinaryFormat>>(&mut OsRng, entry_points)
        .unwrap()
        .results()
        .unwrap();

    // For signing, we select `t` parties and these parties:
    // - derive child key shares
    // - convert their threshold key shares into regular key shares.

    let selected_signers = [signers[0], signers[2], signers[4]];
    let selected_parties = BTreeSet::from([verifiers[0], verifiers[2], verifiers[4]]);
    let selected_key_shares = [
        // TODO(dp): bip32 dependent
        new_t_key_shares[&verifiers[0]]
            .derive_bip32(&path)
            .unwrap()
            .to_key_share(&selected_parties)
            .unwrap(),
        new_t_key_shares[&verifiers[2]]
            .derive_bip32(&path)
            .unwrap()
            .to_key_share(&selected_parties)
            .unwrap(),
        new_t_key_shares[&verifiers[4]]
            .derive_bip32(&path)
            .unwrap()
            .to_key_share(&selected_parties)
            .unwrap(),
    ];
    let selected_aux_infos = [
        aux_infos[&verifiers[0]].clone().subset(&selected_parties).unwrap(),
        aux_infos[&verifiers[2]].clone().subset(&selected_parties).unwrap(),
        aux_infos[&verifiers[4]].clone().subset(&selected_parties).unwrap(),
    ];

    // Perform signing with the key shares

    let message = b"abcdefghijklmnopqrstuvwxyz123456";

    let entry_points = (0..3)
        .map(|idx| {
            let entry_point = InteractiveSigning::new(
                *message,
                selected_key_shares[idx].clone(),
                selected_aux_infos[idx].clone(),
            )
            .unwrap();
            (selected_signers[idx], entry_point)
        })
        .collect();

    info!("\nRunning InteractiveSigning\n");
    let signatures = run_sync::<_, TestSessionParams<BinaryFormat>>(&mut OsRng, entry_points)
        .unwrap()
        .results()
        .unwrap();

    for (_verifier, signature) in signatures {
        let (sig, rec_id) = signature.to_backend();

        // TODO(dp): bip32 dependent
        // Check that the signature can be verified
        child_vkey.verify_prehash(message, &sig).unwrap();

        // Check that the key can be recovered
        let recovered_key = VerifyingKey::recover_from_prehash(message, &sig, rec_id).unwrap();
        // TODO(dp): bip32 dependent
        assert_eq!(recovered_key, child_vkey);
    }
}<|MERGE_RESOLUTION|>--- conflicted
+++ resolved
@@ -21,12 +21,8 @@
     (signers, verifiers)
 }
 
-<<<<<<< HEAD
 #[cfg(feature = "bip32")]
-#[test]
-=======
 #[test_log::test]
->>>>>>> 2587f5a9
 fn full_sequence() {
     let t = 3;
     let n = 5;
