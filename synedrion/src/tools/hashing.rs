<<<<<<< HEAD
use crypto_bigint::{Encoding, Integer, NonZero};
use digest::{Digest, ExtendableOutput, FixedOutput, Update, XofReader};
use ecdsa::hazmat::DigestPrimitive;
=======
use digest::{Digest, ExtendableOutput, Update};
>>>>>>> 2587f5a9
use hashing_serializer::HashingSerializer;
// TODO(dp): we're going to need these.
use serde::Serialize;
use sha3::{Shake256, Shake256Reader};

<<<<<<< HEAD
use crate::{curve::Scalar, SchemeParams};

=======
>>>>>>> 2587f5a9
/// A digest object that takes byte slices or decomposable ([`Hashable`]) objects.
pub trait Chain: Sized {
    type Digest: Update;

    fn as_digest_mut(&mut self) -> &mut Self::Digest;

    /// Hash raw bytes.
    ///
    /// Note: only for impls in specific types, do not use directly.
    fn chain_raw_bytes(self, bytes: &[u8]) -> Self;

    /// Hash raw bytes in a collision-resistant way.
    fn chain_bytes(self, bytes: &(impl AsRef<[u8]> + ?Sized)) -> Self {
        // Hash the length too to prevent hash conflicts. (e.g. H(AB|CD) == H(ABC|D)).
        // Not strictly necessary for fixed-size arrays, but it's easier to just always do it.
        let len = (bytes.as_ref().len() as u64).to_be_bytes();
        self.chain_raw_bytes(&len).chain_raw_bytes(bytes.as_ref())
    }

    fn chain<T: Hashable>(self, hashable: &T) -> Self {
        hashable.chain(self)
    }

    fn chain_type<T: HashableType>(self) -> Self {
        T::chain_type(self)
    }
}

/// Wraps a fixed output hash for easier replacement, and standardizes the use of DST.
pub(crate) struct FofHasher<P: SchemeParams>(<P::Curve as DigestPrimitive>::Digest);

impl<P> Chain for FofHasher<P>
where
    P: SchemeParams,
{
    // TODO(dp): this assoc type seems redundant given that self.0 is already a Digest.
    type Digest = <P::Curve as DigestPrimitive>::Digest;

    fn as_digest_mut(&mut self) -> &mut Self::Digest {
        &mut self.0
    }

    fn chain_raw_bytes(self, bytes: &[u8]) -> Self {
        Self(self.0.chain_update(bytes))
    }
}

// TODO(dp): Can we find a way to not have this type?
// #[derive(Clone, Copy, Debug, Serialize, PartialEq, Eq, PartialOrd, Ord, Hash)]
// pub(crate) struct HashOutput<P: SchemeParams>(
//     // Length of the BackendDigest output.
//     #[serde(with = "ArrayLike::<Hex>")] pub(crate) FieldBytes<P::Curve>,
// );

// impl AsRef<[u8]> for HashOutput {
//     fn as_ref(&self) -> &[u8] {
//         &self.0
//     }
// }

impl<P> FofHasher<P>
where
    P: SchemeParams,
    // TODO(dp): How do I express that the digest output size is the same as P::HashOutput's size?
    // <BackendDigest<P> as OutputSizeUser>::OutputSize: <P::HashOutput>::SIZE,
{
    fn new() -> Self {
        Self(<P::Curve as DigestPrimitive>::Digest::new())
    }

    pub fn new_with_dst(dst: &[u8]) -> Self {
        Self::new().chain_bytes(dst)
    }

    // TODO(dp): the `into()` call here is a bit sketchy. Does it work? :/
    pub(crate) fn finalize(self) -> P::HashOutput {
        self.0.finalize_fixed().into()
    }
<<<<<<< HEAD

    pub fn finalize_to_scalar(self) -> Scalar<P> {
        Scalar::from_digest(self.0)
    }
=======
>>>>>>> 2587f5a9
}

/// Wraps an extendable output hash for easier replacement, and standardizes the use of DST.
pub struct XofHasher(Shake256);

impl Chain for XofHasher {
    type Digest = Shake256;

    fn as_digest_mut(&mut self) -> &mut Self::Digest {
        &mut self.0
    }

    fn chain_raw_bytes(self, bytes: &[u8]) -> Self {
        let mut digest = self.0;
        digest.update(bytes);
        Self(digest)
    }
}

impl XofHasher {
    fn new() -> Self {
        Self(Shake256::default())
    }

    pub fn new_with_dst(dst: &[u8]) -> Self {
        Self::new().chain_bytes(dst)
    }

    pub fn finalize_to_reader(self) -> Shake256Reader {
        self.0.finalize_xof()
    }
}

/// A trait allowing hashing of types without having access to their instances.
pub trait HashableType {
    fn chain_type<C: Chain>(digest: C) -> C;
}

/// A trait allowing complex objects to give access to their contents for hashing purposes
/// without the need of a conversion to a new form (e.g. serialization).
pub trait Hashable {
    fn chain<C: Chain>(&self, digest: C) -> C;
}

// We have a lot of things that already implement `Serialize`,
// so there's no point in implementing `Hashable` for them separately.
// The reproducibility of this hash depends on `serde` not breaking things,
// which we can be quite certain about - it is stable, and if it does break something,
// all the serialization will likely break too.
impl<T: Serialize> Hashable for T {
    fn chain<C: Chain>(&self, digest: C) -> C {
        let mut digest = digest;

        let serializer = HashingSerializer {
            digest: digest.as_digest_mut(),
        };

        // The only way it can return an error is if there is
        // some non-serializable element encountered, which is 100% reproducible
        // and will be caught in tests.
        self.serialize(serializer).expect("The type is serializable");

        digest
    }
}<|MERGE_RESOLUTION|>--- conflicted
+++ resolved
@@ -1,20 +1,12 @@
-<<<<<<< HEAD
-use crypto_bigint::{Encoding, Integer, NonZero};
-use digest::{Digest, ExtendableOutput, FixedOutput, Update, XofReader};
+use digest::{Digest, ExtendableOutput, FixedOutput, Update};
 use ecdsa::hazmat::DigestPrimitive;
-=======
-use digest::{Digest, ExtendableOutput, Update};
->>>>>>> 2587f5a9
 use hashing_serializer::HashingSerializer;
 // TODO(dp): we're going to need these.
 use serde::Serialize;
 use sha3::{Shake256, Shake256Reader};
 
-<<<<<<< HEAD
-use crate::{curve::Scalar, SchemeParams};
+use crate::SchemeParams;
 
-=======
->>>>>>> 2587f5a9
 /// A digest object that takes byte slices or decomposable ([`Hashable`]) objects.
 pub trait Chain: Sized {
     type Digest: Update;
@@ -62,19 +54,6 @@
     }
 }
 
-// TODO(dp): Can we find a way to not have this type?
-// #[derive(Clone, Copy, Debug, Serialize, PartialEq, Eq, PartialOrd, Ord, Hash)]
-// pub(crate) struct HashOutput<P: SchemeParams>(
-//     // Length of the BackendDigest output.
-//     #[serde(with = "ArrayLike::<Hex>")] pub(crate) FieldBytes<P::Curve>,
-// );
-
-// impl AsRef<[u8]> for HashOutput {
-//     fn as_ref(&self) -> &[u8] {
-//         &self.0
-//     }
-// }
-
 impl<P> FofHasher<P>
 where
     P: SchemeParams,
@@ -93,13 +72,6 @@
     pub(crate) fn finalize(self) -> P::HashOutput {
         self.0.finalize_fixed().into()
     }
-<<<<<<< HEAD
-
-    pub fn finalize_to_scalar(self) -> Scalar<P> {
-        Scalar::from_digest(self.0)
-    }
-=======
->>>>>>> 2587f5a9
 }
 
 /// Wraps an extendable output hash for easier replacement, and standardizes the use of DST.
