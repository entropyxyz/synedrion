use crypto_bigint::{
    modular::Retrieve,
    subtle::{ConditionallyNegatable, ConditionallySelectable, ConstantTimeGreater, CtOption},
<<<<<<< HEAD
    Bounded, Encoding, Gcd, Integer, InvMod, Invert, Monty, MultiExponentiateBoundedExp, PowBoundedExp, RandomMod,
=======
    Bounded, Encoding, Gcd, Integer, InvMod, Invert, Monty, PowBoundedExp, RandomBits, RandomMod,
>>>>>>> 48fb491d
};
use crypto_primes::RandomPrimeWithRng;
use serde::{Deserialize, Serialize};
use zeroize::Zeroize;

use crate::{
    tools::hashing::Hashable,
    uint::{HasWide, ToMontgomery},
};

#[cfg(test)]
use crypto_bigint::{U1024, U2048, U4096, U512};

#[cfg(test)]
use crate::uint::{U1024Mod, U2048Mod, U512Mod};

pub trait PaillierParams: core::fmt::Debug + PartialEq + Eq + Clone + Send + Sync {
    /// The size of one of the pair of RSA primes.
    const PRIME_BITS: u32;

    /// The size of the RSA modulus (a product of two primes).
    const MODULUS_BITS: u32 = Self::PRIME_BITS * 2;

    /// An integer that fits a single RSA prime.
    type HalfUint: Integer<Monty = Self::HalfUintMod>
        + Bounded
        + RandomMod
        + RandomBits
        + RandomPrimeWithRng
        + Serialize
        + for<'de> Deserialize<'de>
        + HasWide<Wide = Self::Uint>
        + ToMontgomery
        + Zeroize;

    /// A modulo-residue counterpart of `HalfUint`.
    type HalfUintMod: Monty<Integer = Self::HalfUint>
        + Retrieve<Output = Self::HalfUint>
        + Invert<Output = CtOption<Self::HalfUintMod>>
        + Zeroize;

    /// An integer that fits the RSA modulus.
    type Uint: Integer<Monty = Self::UintMod>
        + Bounded
        + Gcd<Output = Self::Uint>
        + ConditionallySelectable
        + ConstantTimeGreater
        + Encoding<Repr: Zeroize>
        + Hashable
        + HasWide<Wide = Self::WideUint>
        + InvMod<Output = Self::Uint>
        + RandomMod
        + RandomPrimeWithRng
        + Serialize
        + for<'de> Deserialize<'de>
        + ToMontgomery
        + Zeroize;

    /// A modulo-residue counterpart of `Uint`.
    type UintMod: ConditionallySelectable
        + PowBoundedExp<Self::Uint>
        + PowBoundedExp<Self::WideUint>
        + PowBoundedExp<Self::ExtraWideUint>
        + MultiExponentiateBoundedExp<Self::WideUint, [(Self::UintMod, Self::WideUint); 2]>
        + MultiExponentiateBoundedExp<Self::ExtraWideUint, [(Self::UintMod, Self::ExtraWideUint); 2]>
        + Monty<Integer = Self::Uint>
        + Retrieve<Output = Self::Uint>
        + Invert<Output = CtOption<Self::UintMod>>
        + Zeroize;

    /// An integer that fits the squared RSA modulus.
    /// Used for Paillier ciphertexts.
    type WideUint: Integer<Monty = Self::WideUintMod>
        + Bounded
        + ConditionallySelectable
        + Encoding
        + Hashable
        + HasWide<Wide = Self::ExtraWideUint>
        + RandomMod
        + Serialize
        + for<'de> Deserialize<'de>
        + ToMontgomery
        + Zeroize;

    /// A modulo-residue counterpart of `WideUint`.
    type WideUintMod: Monty<Integer = Self::WideUint>
        + PowBoundedExp<Self::Uint>
        + PowBoundedExp<Self::WideUint>
        + ConditionallyNegatable
        + ConditionallySelectable
        + Invert<Output = CtOption<Self::WideUintMod>>
        + Retrieve<Output = Self::WideUint>
        + Zeroize;

    /// An integer that fits the squared RSA modulus times a small factor.
    /// Used in some ZK proofs.
    // Technically, it doesn't have to be that large, but the time spent multiplying these
    // is negligible, and when it is used as an exponent, it is bounded anyway.
    // So it is easier to keep it as a double of `WideUint`.
    type ExtraWideUint: Bounded
        + ConditionallySelectable
        + Encoding
        + Hashable
        + Integer
        + RandomMod
        + Serialize
        + for<'de> Deserialize<'de>
        + Zeroize;
}

/// Paillier parameters for unit tests in this submodule.
#[cfg(test)]
#[derive(Debug, Copy, Clone, PartialEq, Eq, Zeroize)]
pub(crate) struct PaillierTest;

#[cfg(test)]
impl PaillierParams for PaillierTest {
    const PRIME_BITS: u32 = 512;
    type HalfUint = U512;
    type HalfUintMod = U512Mod;
    type Uint = U1024;
    type UintMod = U1024Mod;
    type WideUint = U2048;
    type WideUintMod = U2048Mod;
    type ExtraWideUint = U4096;
}<|MERGE_RESOLUTION|>--- conflicted
+++ resolved
@@ -1,11 +1,8 @@
 use crypto_bigint::{
     modular::Retrieve,
     subtle::{ConditionallyNegatable, ConditionallySelectable, ConstantTimeGreater, CtOption},
-<<<<<<< HEAD
-    Bounded, Encoding, Gcd, Integer, InvMod, Invert, Monty, MultiExponentiateBoundedExp, PowBoundedExp, RandomMod,
-=======
-    Bounded, Encoding, Gcd, Integer, InvMod, Invert, Monty, PowBoundedExp, RandomBits, RandomMod,
->>>>>>> 48fb491d
+    Bounded, Encoding, Gcd, Integer, InvMod, Invert, Monty, MultiExponentiateBoundedExp, PowBoundedExp, RandomBits,
+    RandomMod,
 };
 use crypto_primes::RandomPrimeWithRng;
 use serde::{Deserialize, Serialize};
