--- conflicted
+++ resolved
@@ -76,11 +76,7 @@
             .into_inner()
             .to_montgomery(public_key.precomputed_modulus())
             .invert()
-<<<<<<< HEAD
-            .expect("The modulus is pq. ϕ(pq) = (p-1)(q-1) is invertible mod pq because nor (p-1) or (q-1) share factors with pq.");
-=======
             .expect("The modulus is pq. ϕ(pq) = (p-1)(q-1) is invertible mod pq because neither (p-1) nor (q-1) share factors with pq.");
->>>>>>> 9f9a0c4e
 
         let modulus: &P::Uint = public_key.modulus(); // pq
         let inv_modulus = Bounded::new(
@@ -96,11 +92,7 @@
             .clone()
             .to_montgomery(&precomputed_mod_q)
             .invert()
-<<<<<<< HEAD
-            .expect("All non-zero integers have a multiplicative inverse mod a prime");
-=======
             .expect("All non-zero integers mod a prime have a multiplicative inverse");
->>>>>>> 9f9a0c4e
 
         let inv_q_mod_p = self
             .q
