--- conflicted
+++ resolved
@@ -403,7 +403,7 @@
         message: &Scalar,
     ) {
         let (sig, rec_id) = signature.to_backend();
-        let vkey = key_shares[&Id(0)].verifying_key();
+        let vkey = key_shares[&Id(0)].verifying_key().unwrap();
 
         // Check that the signature can be verified
         vkey.verify_prehash(&message.to_bytes(), &sig).unwrap();
@@ -431,9 +431,6 @@
         }
     }
 
-<<<<<<< HEAD
-            let vkey = key_shares[&Id(0)].verifying_key().unwrap();
-=======
     #[test]
     fn cheating_signer() {
         let ids = BTreeSet::from([Id(0), Id(1), Id(2)]);
@@ -442,7 +439,6 @@
         let r1 = make_rounds(&ctx, &ids);
 
         let mut r1a = step_round(&mut OsRng, r1).unwrap();
->>>>>>> 9e24b376
 
         // Manipulate second party's signature, causing finalize_to_result to fail
         let assr = r1a.get_mut(&Id(1)).unwrap();
