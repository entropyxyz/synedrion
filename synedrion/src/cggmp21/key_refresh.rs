--- conflicted
+++ resolved
@@ -31,14 +31,9 @@
     },
     tools::{
         bitvec::BitVec,
-<<<<<<< HEAD
-        hashing::{Chain, FofHasher},
-        DowncastMap, Secret, Without,
-=======
-        hashing::{Chain, FofHasher, HashOutput, XofHasher},
+        hashing::{Chain, FofHasher, XofHasher},
         protocol_shortcuts::{verify_that, DeserializeAll, DowncastMap, GetRound, MapValues, SafeGet, Without},
         Secret,
->>>>>>> 2587f5a9
     },
 };
 
@@ -47,16 +42,11 @@
 #[derive(Debug)]
 pub struct KeyRefreshProtocol<P: SchemeParams, Id: PartyId>(PhantomData<(P, Id)>);
 
-<<<<<<< HEAD
-impl<P, I> Protocol for KeyRefreshProtocol<P, I>
+impl<P, Id> Protocol<Id> for KeyRefreshProtocol<P, Id>
 where
     P: SchemeParams,
-    I: PartyId,
+    Id: PartyId,
 {
-    type Result = (KeyShareChange<P, I>, AuxInfo<P, I>);
-    type ProtocolError = KeyRefreshError<P>;
-=======
-impl<P: SchemeParams, Id: PartyId> Protocol<Id> for KeyRefreshProtocol<P, Id> {
     type Result = (KeyShareChange<P, Id>, AuxInfo<P, Id>);
     type ProtocolError = KeyRefreshError<P, Id>;
 
@@ -79,9 +69,9 @@
         message: &EchoBroadcast,
     ) -> Result<(), MessageValidationError> {
         match round_id {
-            r if r == &1 => message.verify_is_not::<Round1EchoBroadcast>(deserializer),
+            r if r == &1 => message.verify_is_not::<Round1EchoBroadcast<P>>(deserializer),
             r if r == &2 => message.verify_is_not::<Round2EchoBroadcast<P, Id>>(deserializer),
-            r if r == &3 => message.verify_is_not::<Round3EchoBroadcast<Id>>(deserializer),
+            r if r == &3 => message.verify_is_not::<Round3EchoBroadcast<P, Id>>(deserializer),
             _ => Err(MessageValidationError::InvalidEvidence("Invalid round number".into())),
         }
     }
@@ -98,16 +88,10 @@
             _ => Err(MessageValidationError::InvalidEvidence("Invalid round number".into())),
         }
     }
->>>>>>> 2587f5a9
 }
 
 /// Provable KeyRefresh faults.
 #[derive(Debug, Clone, Serialize, Deserialize)]
-<<<<<<< HEAD
-// TODO(dp): why on earth does this work? Does it even work?
-#[serde(bound(deserialize = ""))]
-pub struct KeyRefreshError<P: SchemeParams>(KeyRefreshErrorEnum<P>);
-=======
 #[serde(bound(serialize = "
     Error<Id>: Serialize,
 "))]
@@ -118,13 +102,12 @@
     error: Error<Id>,
     phantom: PhantomData<P>,
 }
->>>>>>> 2587f5a9
 
 impl<P, Id> From<Error<Id>> for KeyRefreshError<P, Id> {
     fn from(source: Error<Id>) -> Self {
         Self {
             error: source,
-            phantom: PhantomData,
+            phantom: PhantomData, // TODO(dp): we need it in the error source.
         }
     }
 }
@@ -156,23 +139,6 @@
 
 /// KeyRefresh error
 #[derive(Debug, Clone, Serialize, Deserialize)]
-<<<<<<< HEAD
-// TODO(dp): why on earth does this work? Does it even work?
-#[serde(bound(deserialize = ""))]
-enum KeyRefreshErrorEnum<P: SchemeParams> {
-    // TODO (#43): this can be removed when error verification is added
-    #[allow(dead_code)]
-    Round2(String),
-    // TODO (#43): this can be removed when error verification is added
-    #[allow(dead_code)]
-    Round3(String),
-    // TODO (#43): this can be removed when error verification is added
-    #[allow(dead_code)]
-    Round3MismatchedSecret {
-        cap_c: CiphertextWire<P::Paillier>,
-        x: Scalar<P>,
-        mu: <P::Paillier as PaillierParams>::Uint,
-=======
 enum Error<Id> {
     R2HashMismatch,
     R2WrongIdsX,
@@ -185,8 +151,9 @@
     R3ShareChangeMismatch {
         /// The index $i$ of the node that produced the evidence.
         reported_by: Id,
-        /// $y_{i,j}$, where where $j$ is the index of the guilty party.
-        y: Scalar,
+        // TODO(dp): Is it worth it to add `P: SchemeParams` just for this? It kind of cascades. EDIT: yes it is necessary.
+        // /// $y_{i,j}$, where where $j$ is the index of the guilty party.
+        // y: Scalar<P>,
     },
     R3ModFailed,
     R3FacFailed {
@@ -198,7 +165,6 @@
         /// The index $k$ for which the verification of $\hat{\psi}_{j,k}$ failed
         /// (where $j$ is the index of the guilty party).
         failed_for: Id,
->>>>>>> 2587f5a9
     },
 }
 
@@ -232,8 +198,8 @@
 fn make_sid<P: SchemeParams, Id: PartyId>(
     shared_randomness: &[u8],
     associated_data: &KeyRefreshAssociatedData<Id>,
-) -> HashOutput {
-    FofHasher::new_with_dst(b"KeyRefresh SID")
+) -> P::HashOutput {
+    FofHasher::<P>::new_with_dst(b"KeyRefresh SID")
         .chain_type::<P>()
         .chain(&shared_randomness)
         .chain(&associated_data.ids)
@@ -304,7 +270,7 @@
                 let r1_eb = previous_messages
                     .get_round(1)?
                     .echo_broadcast
-                    .deserialize::<Round1EchoBroadcast>(deserializer)?;
+                    .deserialize::<Round1EchoBroadcast<P>>(deserializer)?;
                 let r2_nb = message
                     .normal_broadcast
                     .deserialize::<Round2NormalBroadcast<P, Id>>(deserializer)?;
@@ -362,7 +328,7 @@
                 let r2_nb = message
                     .normal_broadcast
                     .deserialize::<Round2NormalBroadcast<P, Id>>(deserializer)?;
-                verify_that(r2_nb.cap_xs.values().sum::<Point>() != Point::IDENTITY)
+                verify_that(r2_nb.cap_xs.values().sum::<Point<P>>() != Point::identity())
             }
             Error::R2PrmFailed => {
                 let r2_eb = message
@@ -375,7 +341,9 @@
                 let rp_params = r2_eb.rp_params.to_precomputed();
                 verify_that(!r2_bc.psi.verify(&rp_params, &aux))
             }
-            Error::R3ShareChangeMismatch { reported_by, y } => {
+            // TODO(dp): I removed `y` here, thinking it wasn't worth the hassle of passing a P: SchemeParams just for this, but seeing this I realized it has to be there. Or make the error carry raw bytes and deserialize them here.
+            // Error::R3ShareChangeMismatch { reported_by, y } => {
+            Error::R3ShareChangeMismatch { reported_by } => {
                 // Check that `y` attached to the evidence is correct
                 // (that is, can be verified against something signed by `guilty_party`).
                 // It is `y_{i,j}` where `i == reported_by` and `j == guilty_party`
@@ -384,11 +352,12 @@
                     .try_get("combined echos for Round 2", reported_by)?
                     .deserialize::<Round2EchoBroadcast<P, Id>>(deserializer)?;
                 let cap_y_ij = r2_eb_i.cap_ys.try_get("public Elgamal values", guilty_party)?;
-                if &y.mul_by_generator() != cap_y_ij {
-                    return Err(ProtocolValidationError::InvalidEvidence(
-                        "The provided `y` is invalid".into(),
-                    ));
-                }
+                // TODO(dp): see above
+                // if &y.mul_by_generator() != cap_y_ij {
+                //     return Err(ProtocolValidationError::InvalidEvidence(
+                //         "The provided `y` is invalid".into(),
+                //     ));
+                // }
 
                 let rid = reconstruct_rid::<P, _>(deserializer, &previous_messages, &combined_echos)?;
 
@@ -401,7 +370,8 @@
                     .chain(&sid)
                     .chain(&rid)
                     .chain(guilty_party)
-                    .chain(&(cap_y_ji * y))
+                    // TODO(dp): see above
+                    // .chain(&(cap_y_ji * y))
                     .finalize_to_reader();
                 let rho = Scalar::from_xof_reader(&mut reader);
 
@@ -452,7 +422,7 @@
             Error::R3WrongIdsHatPsi => {
                 let r3_eb = message
                     .echo_broadcast
-                    .deserialize::<Round3EchoBroadcast<Id>>(deserializer)?;
+                    .deserialize::<Round3EchoBroadcast<P, Id>>(deserializer)?;
                 verify_that(r3_eb.hat_psis.keys().cloned().collect::<BTreeSet<_>>() != associated_data.ids)
             }
             Error::R3SchFailed { failed_for } => {
@@ -465,7 +435,7 @@
                     .deserialize::<Round2NormalBroadcast<P, Id>>(deserializer)?;
                 let r3_eb = message
                     .echo_broadcast
-                    .deserialize::<Round3EchoBroadcast<Id>>(deserializer)?;
+                    .deserialize::<Round3EchoBroadcast<P, Id>>(deserializer)?;
 
                 let cap_a = r2_bc.cap_as.try_get("Schnorr commitments", failed_for)?;
                 let cap_x = r2_bc.cap_xs.try_get("public share changes", failed_for)?;
@@ -478,9 +448,9 @@
 
 #[derive(Debug, Clone)]
 pub(super) struct PublicData<P: SchemeParams, Id> {
-    pub(super) cap_xs: BTreeMap<Id, Point>, // $X_{i,j}$ where $i$ is this party's index
-    pub(super) cap_ys: BTreeMap<Id, Point>, // $Y_{i,j}$ where $i$ is this party's index
-    pub(super) cap_as: BTreeMap<Id, SchCommitment>, // $A_{i,j}$ where $i$ is this party's index
+    pub(super) cap_xs: BTreeMap<Id, Point<P>>, // $X_{i,j}$ where $i$ is this party's index
+    pub(super) cap_ys: BTreeMap<Id, Point<P>>, // $Y_{i,j}$ where $i$ is this party's index
+    pub(super) cap_as: BTreeMap<Id, SchCommitment<P>>, // $A_{i,j}$ where $i$ is this party's index
     pub(super) paillier_pk: PublicKeyPaillier<P::Paillier>, // $N_i$
     pub(super) rp_params: RPParams<P::Paillier>, // $\hat{N}_i$, $s_i$, and $t_i$
     pub(super) psi: PrmProof<P>,
@@ -489,8 +459,8 @@
 }
 
 impl<P: SchemeParams, Id: PartyId> PublicData<P, Id> {
-    pub(super) fn hash(&self, sid: &HashOutput, id: &Id) -> HashOutput {
-        FofHasher::new_with_dst(b"KeyInit")
+    pub(super) fn hash(&self, sid: &P::HashOutput, id: &Id) -> P::HashOutput {
+        FofHasher::<P>::new_with_dst(b"KeyInit")
             .chain(sid)
             .chain(id)
             .chain(&self.cap_xs)
@@ -542,28 +512,12 @@
 
         let other_ids = self.all_ids.clone().without(id);
 
-<<<<<<< HEAD
-        let ids_ordering = self
-            .all_ids
-            .iter()
-            .cloned()
-            .enumerate()
-            .map(|(idx, id)| (id, idx))
-            .collect();
-
-        let sid_hash = FofHasher::<P>::new_with_dst(b"SID")
-            .chain_type::<P>()
-            .chain(&shared_randomness)
-            .chain(&self.all_ids)
-            .finalize();
-=======
         let sid = make_sid::<P, Id>(
             shared_randomness,
             &KeyRefreshAssociatedData {
                 ids: self.all_ids.clone(),
             },
         );
->>>>>>> 2587f5a9
 
         // Paillier secret key $p_i$, $q_i$
         let paillier_sk = SecretKeyPaillierWire::<P::Paillier>::random(rng);
@@ -592,17 +546,8 @@
         let split_zero = secret_split(rng, Secret::init_with(|| Scalar::ZERO), self.all_ids.len());
         let xs = self.all_ids.iter().cloned().zip(split_zero).collect::<BTreeMap<_, _>>();
 
-<<<<<<< HEAD
-        let rp_secret = RPSecret::random(rng);
-        // Ring-Pedersen parameters ($s$, $t$) bundled in a single object.
-        let rp_params = RPParams::random_with_secret(rng, &rp_secret);
-
-        let aux = (sid_hash.clone(), id);
-        let hat_psi = PrmProof::<P>::new(rng, &rp_secret, &rp_params, &aux);
-=======
         // Public counterparts of secret share updates ($X_i^j$ where $i$ is this party's index).
         let cap_xs = xs.map_values_ref(|x| x.mul_by_generator());
->>>>>>> 2587f5a9
 
         // Schnorr proof secrets $\tau_j$
         let taus = self
@@ -641,32 +586,7 @@
             sid,
         };
 
-<<<<<<< HEAD
-        Ok(BoxedRound::new_dynamic(Round1 { context }))
-    }
-}
-
-#[derive(Debug, Clone, Serialize, Deserialize)]
-#[serde(bound(serialize = "
-        PrmProof<P>: Serialize,
-    "))]
-#[serde(bound(deserialize = "
-        PrmProof<P>: for<'x> Deserialize<'x>,
-    "))]
-struct PublicData1<P: SchemeParams> {
-    cap_x_to_send: Vec<Point<P>>,         // $X_i^j$ where $i$ is this party's index
-    cap_a_to_send: Vec<SchCommitment<P>>, // $A_i^j$ where $i$ is this party's index
-    cap_y: Point<P>,
-    cap_b: SchCommitment<P>,
-    paillier_pk: PublicKeyPaillierWire<P::Paillier>, // $N_i$
-    rp_params: RPParamsWire<P::Paillier>,            // $s_i$ and $t_i$
-    hat_psi: PrmProof<P>,
-    rho: BitVec,
-    u: BitVec,
-}
-=======
         let round = Round1 { context, public_data };
->>>>>>> 2587f5a9
 
         Ok(BoxedRound::new_dynamic(round))
     }
@@ -675,36 +595,14 @@
 #[derive(Debug)]
 pub(super) struct Context<P: SchemeParams, Id> {
     paillier_sk: SecretKeyPaillier<P::Paillier>,
-<<<<<<< HEAD
-    y: Secret<Scalar<P>>,
-    x_to_send: BTreeMap<I, Secret<Scalar<P>>>, // $x_i^j$ where $i$ is this party's index
-    tau_y: SchSecret<P>,
-    tau_x: BTreeMap<I, SchSecret<P>>,
-    data_precomp: PublicData1Precomp<P>,
-    my_id: I,
-    other_ids: BTreeSet<I>,
-    sid_hash: P::HashOutput,
-    ids_ordering: BTreeMap<I, usize>,
-}
-
-impl<P: SchemeParams> PublicData1<P> {
-    fn hash<I: Serialize>(&self, sid_hash: &P::HashOutput, id: &I) -> P::HashOutput {
-        FofHasher::<P>::new_with_dst(b"Auxiliary")
-            .chain(sid_hash)
-            .chain(id)
-            .chain(self)
-            .finalize()
-    }
-=======
     rp_params: RPParams<P::Paillier>,
-    xs: BTreeMap<Id, Secret<Scalar>>, // $x_{i,j}$ where $i$ is this party's index
-    ys: BTreeMap<Id, Secret<Scalar>>, // $y_{i,j}$ where $i$ is this party's index
-    taus: BTreeMap<Id, SchSecret>,
+    xs: BTreeMap<Id, Secret<Scalar<P>>>, // $x_{i,j}$ where $i$ is this party's index
+    ys: BTreeMap<Id, Secret<Scalar<P>>>, // $y_{i,j}$ where $i$ is this party's index
+    taus: BTreeMap<Id, SchSecret<P>>,
     pub(super) my_id: Id,
     other_ids: BTreeSet<Id>,
     all_ids: BTreeSet<Id>,
-    pub(super) sid: HashOutput,
->>>>>>> 2587f5a9
+    pub(super) sid: P::HashOutput,
 }
 
 #[derive(Debug)]
@@ -714,13 +612,8 @@
 }
 
 #[derive(Debug, Clone, Serialize, Deserialize)]
-<<<<<<< HEAD
-struct Round1Message<P: SchemeParams> {
-    cap_v: P::HashOutput,
-=======
-pub(super) struct Round1EchoBroadcast {
-    pub(super) cap_v: HashOutput,
->>>>>>> 2587f5a9
+pub(super) struct Round1EchoBroadcast<P: SchemeParams> {
+    pub(super) cap_v: P::HashOutput,
 }
 
 struct Round1Payload<P: SchemeParams> {
@@ -751,39 +644,15 @@
         _rng: &mut impl CryptoRngCore,
         serializer: &Serializer,
     ) -> Result<EchoBroadcast, LocalError> {
-<<<<<<< HEAD
-        EchoBroadcast::new(
-            serializer,
-            Round1Message::<P> {
-                cap_v: self
-                    .context
-                    .data_precomp
-                    .data
-                    .hash(&self.context.sid_hash, &self.context.my_id),
-            },
-        )
-=======
-        let message = Round1EchoBroadcast {
+        let message = Round1EchoBroadcast::<P> {
             cap_v: self.public_data.hash(&self.context.sid, &self.context.my_id),
         };
         EchoBroadcast::new(serializer, message)
->>>>>>> 2587f5a9
     }
 
     fn receive_message(
         &self,
         deserializer: &Deserializer,
-<<<<<<< HEAD
-        _from: &I,
-        echo_broadcast: EchoBroadcast,
-        normal_broadcast: NormalBroadcast,
-        direct_message: DirectMessage,
-    ) -> Result<Payload, ReceiveError<I, Self::Protocol>> {
-        normal_broadcast.assert_is_none()?;
-        direct_message.assert_is_none()?;
-        let echo_broadcast = echo_broadcast.deserialize::<Round1Message<P>>(deserializer)?;
-        Ok(Payload::new(Round1Payload::<P> {
-=======
         _from: &Id,
         message: ProtocolMessage,
     ) -> Result<Payload, ReceiveError<Id, Self::Protocol>> {
@@ -791,9 +660,8 @@
         message.direct_message.assert_is_none()?;
         let echo_broadcast = message
             .echo_broadcast
-            .deserialize::<Round1EchoBroadcast>(deserializer)?;
-        let payload = Round1Payload {
->>>>>>> 2587f5a9
+            .deserialize::<Round1EchoBroadcast<P>>(deserializer)?;
+        let payload = Round1Payload::<P> {
             cap_v: echo_broadcast.cap_v,
         };
         Ok(Payload::new(payload))
@@ -802,21 +670,12 @@
     fn finalize(
         self,
         _rng: &mut impl CryptoRngCore,
-<<<<<<< HEAD
-        payloads: BTreeMap<I, Payload>,
-        _artifacts: BTreeMap<I, Artifact>,
-    ) -> Result<FinalizeOutcome<I, Self::Protocol>, LocalError> {
-        let payloads = payloads.downcast_all::<Round1Payload<P>>()?;
-        let others_cap_v = payloads.into_iter().map(|(id, payload)| (id, payload.cap_v)).collect();
-        Ok(FinalizeOutcome::AnotherRound(BoxedRound::new_dynamic(Round2 {
-=======
         payloads: BTreeMap<Id, Payload>,
         _artifacts: BTreeMap<Id, Artifact>,
     ) -> Result<FinalizeOutcome<Id, Self::Protocol>, LocalError> {
-        let payloads = payloads.downcast_all::<Round1Payload>()?;
+        let payloads = payloads.downcast_all::<Round1Payload<P>>()?;
         let cap_vs = payloads.map_values(|payload| payload.cap_v);
         let next_round = Round2 {
->>>>>>> 2587f5a9
             context: self.context,
             public_data: self.public_data,
             cap_vs,
@@ -826,16 +685,10 @@
 }
 
 #[derive(Debug)]
-<<<<<<< HEAD
-struct Round2<P: SchemeParams, I> {
-    context: Context<P, I>,
-    others_cap_v: BTreeMap<I, P::HashOutput>,
-=======
 struct Round2<P: SchemeParams, Id: PartyId> {
     context: Context<P, Id>,
     public_data: PublicData<P, Id>,
-    cap_vs: BTreeMap<Id, HashOutput>,
->>>>>>> 2587f5a9
+    cap_vs: BTreeMap<Id, P::HashOutput>,
 }
 
 #[derive(Debug, Clone, Serialize, Deserialize)]
@@ -844,10 +697,11 @@
 "))]
 #[serde(bound(deserialize = "
     PrmProof<P>: for<'x> Deserialize<'x>,
+    SchCommitment<P>: for<'x> Deserialize<'x>,
 "))]
 pub(super) struct Round2NormalBroadcast<P: SchemeParams, Id: PartyId> {
-    pub(super) cap_xs: BTreeMap<Id, Point>, // $X_{i,j}$ where $i$ is this party's index
-    pub(super) cap_as: BTreeMap<Id, SchCommitment>, // $A_{i,j}$ where $i$ is this party's index
+    pub(super) cap_xs: BTreeMap<Id, Point<P>>, // $X_{i,j}$ where $i$ is this party's index
+    pub(super) cap_as: BTreeMap<Id, SchCommitment<P>>, // $A_{i,j}$ where $i$ is this party's index
     pub(super) paillier_pk: PublicKeyPaillierWire<P::Paillier>, // $N_i$
     pub(super) psi: PrmProof<P>,
     u: BitVec,
@@ -862,15 +716,15 @@
 "))]
 pub(super) struct Round2EchoBroadcast<P: SchemeParams, Id: PartyId> {
     pub(super) rp_params: RPParamsWire<P::Paillier>, // $\hat{N}_i$, $s_i$, and $t_i$
-    pub(super) cap_ys: BTreeMap<Id, Point>,          // $Y_{i,j}$ where $i$ is this party's index
+    pub(super) cap_ys: BTreeMap<Id, Point<P>>,       // $Y_{i,j}$ where $i$ is this party's index
     rid: BitVec,
 }
 
 #[derive(Debug)]
 struct Round2Payload<P: SchemeParams, Id> {
-    cap_xs: BTreeMap<Id, Point>,                 // $X_{i,j}$ where $i$ is this party's index
-    cap_as: BTreeMap<Id, SchCommitment>,         // $A_{i,j}$ where $i$ is this party's index
-    cap_ys: BTreeMap<Id, Point>,                 // $Y_{i,j}$ where $i$ is this party's index
+    cap_xs: BTreeMap<Id, Point<P>>,              // $X_{i,j}$ where $i$ is this party's index
+    cap_as: BTreeMap<Id, SchCommitment<P>>,      // $A_{i,j}$ where $i$ is this party's index
+    cap_ys: BTreeMap<Id, Point<P>>,              // $Y_{i,j}$ where $i$ is this party's index
     paillier_pk: PublicKeyPaillier<P::Paillier>, // $N_i$
     rp_params: RPParams<P::Paillier>,            // $\hat{N}_i$, $s_i$, and $t_i$
     rid: BitVec,
@@ -962,15 +816,8 @@
             return Err(ReceiveError::protocol(Error::R2WrongIdsY.into()));
         }
 
-<<<<<<< HEAD
-        if normal_broadcast.data.cap_x_to_send.iter().sum::<Point<P>>() != Point::identity() {
-            return Err(ReceiveError::protocol(KeyRefreshError(KeyRefreshErrorEnum::Round2(
-                "Sum of X points is not identity".into(),
-            ))));
-=======
         if data.cap_as.keys().cloned().collect::<BTreeSet<_>>() != self.context.all_ids {
             return Err(ReceiveError::protocol(Error::R2WrongIdsA.into()));
->>>>>>> 2587f5a9
         }
 
         if data.paillier_pk.modulus().bits_vartime() < <P::Paillier as PaillierParams>::MODULUS_BITS - 2 {
@@ -981,7 +828,7 @@
             return Err(ReceiveError::protocol(Error::R2RPModulusTooSmall.into()));
         }
 
-        if data.cap_xs.values().sum::<Point>() != Point::IDENTITY {
+        if data.cap_xs.values().sum::<Point<P>>() != Point::identity() {
             return Err(ReceiveError::protocol(Error::R2NonZeroSumOfChanges.into()));
         }
 
@@ -1053,41 +900,23 @@
 }
 
 #[derive(Debug)]
-<<<<<<< HEAD
-struct Round3<P: SchemeParams, I> {
-    context: Context<P, I>,
-    rho: BitVec,
-    others_data: BTreeMap<I, PublicData1Precomp<P>>,
-    psi_mod: ModProof<P>,
-    pi: SchProof<P>,
-=======
 struct Round3<P: SchemeParams, Id> {
     context: Context<P, Id>,
     rid_combined: BitVec,
     r2_payloads: BTreeMap<Id, Round2Payload<P, Id>>,
     psi_prime: ModProof<P>,
-    hat_psis: BTreeMap<Id, SchProof>,
->>>>>>> 2587f5a9
+    hat_psis: BTreeMap<Id, SchProof<P>>,
 }
 
 #[derive(Clone, Serialize, Deserialize)]
 #[serde(bound(serialize = "
-    SchProof: Serialize,
+    SchProof<P>: Serialize,
 "))]
 #[serde(bound(deserialize = "
-    SchProof: for<'x> Deserialize<'x>,
+    SchProof<P>: for<'x> Deserialize<'x>,
 "))]
-<<<<<<< HEAD
-struct PublicData2<P: SchemeParams> {
-    psi_mod: ModProof<P>, // $\psi_i$, a P^{mod} for the Paillier modulus
-    phi: FacProof<P>,
-    pi: SchProof<P>,
-    paillier_enc_x: CiphertextWire<P::Paillier>, // `C_j,i`
-    psi_sch: SchProof<P>,                        // $psi_i^j$, a P^{sch} for the secret share change
-=======
-pub(super) struct Round3EchoBroadcast<Id: PartyId> {
-    pub(super) hat_psis: BTreeMap<Id, SchProof>,
->>>>>>> 2587f5a9
+pub(super) struct Round3EchoBroadcast<P: SchemeParams, Id: PartyId> {
+    pub(super) hat_psis: BTreeMap<Id, SchProof<P>>,
 }
 
 #[derive(Clone, Serialize, Deserialize)]
@@ -1110,7 +939,7 @@
 "))]
 pub(super) struct Round3DirectMessage<P: SchemeParams> {
     pub(super) psi: FacProof<P>,
-    pub(super) cap_c: Scalar,
+    pub(super) cap_c: Scalar<P>,
 }
 
 struct Round3Payload<P: SchemeParams> {
@@ -1200,7 +1029,7 @@
     ) -> Result<Payload, ReceiveError<Id, Self::Protocol>> {
         let echo_broadcast = message
             .echo_broadcast
-            .deserialize::<Round3EchoBroadcast<Id>>(deserializer)?;
+            .deserialize::<Round3EchoBroadcast<P, Id>>(deserializer)?;
         let normal_broadcast = message
             .normal_broadcast
             .deserialize::<Round3NormalBroadcast<P>>(deserializer)?;
@@ -1227,7 +1056,7 @@
             return Err(ReceiveError::protocol(
                 Error::R3ShareChangeMismatch {
                     reported_by: my_id.clone(),
-                    y: *y.expose_secret(),
+                    // y: *y.expose_secret(),
                 }
                 .into(),
             ));
@@ -1270,30 +1099,12 @@
     fn finalize(
         self,
         _rng: &mut impl CryptoRngCore,
-<<<<<<< HEAD
-        payloads: BTreeMap<I, Payload>,
-        _artifacts: BTreeMap<I, Artifact>,
-    ) -> Result<FinalizeOutcome<I, Self::Protocol>, LocalError> {
-        let payloads = payloads.downcast_all::<Round3Payload<P>>()?;
-        let others_x = payloads
-            .into_iter()
-            .map(|(id, payload)| (id, payload.x))
-            .collect::<BTreeMap<_, _>>();
-
-        // The combined secret share change
-        let x_star =
-            others_x.into_values().sum::<Secret<Scalar<P>>>()
-                + self.context.x_to_send.get(&self.context.my_id).ok_or_else(|| {
-                    LocalError::new(format!("my_id={:?} is missing in x_to_send", self.context.my_id))
-                })?;
-=======
         payloads: BTreeMap<Id, Payload>,
         _artifacts: BTreeMap<Id, Artifact>,
     ) -> Result<FinalizeOutcome<Id, Self::Protocol>, LocalError> {
-        let payloads = payloads.downcast_all::<Round3Payload>()?;
+        let payloads = payloads.downcast_all::<Round3Payload<P>>()?;
 
         let my_id = &self.context.my_id;
->>>>>>> 2587f5a9
 
         // Share changes from other nodes
         let xs = payloads.map_values(|payload| payload.x);
@@ -1302,30 +1113,13 @@
         let my_x = self.context.xs.safe_get("secret share changes", my_id)?;
 
         // The combined secret share change
-        let x_star = xs.into_values().sum::<Secret<Scalar>>() + my_x;
+        let x_star = xs.into_values().sum::<Secret<Scalar<P>>>() + my_x;
 
         // The combined public share changes for each node
-<<<<<<< HEAD
-        let cap_x_star = all_ids
-            .iter()
-            .enumerate()
-            .map(|(idx, id)| {
-                Ok((
-                    id.clone(),
-                    all_data
-                        .values()
-                        .map(|data| data.data.cap_x_to_send.get(idx))
-                        .sum::<Option<Point<P>>>()
-                        .ok_or_else(|| LocalError::new("idx={idx} is missing in cap_x_to_send"))?,
-                ))
-            })
-            .collect::<Result<_, _>>()?;
-=======
         let mut cap_x_star = BTreeMap::new();
->>>>>>> 2587f5a9
 
         for id_k in self.context.all_ids.iter() {
-            let mut result = Point::IDENTITY;
+            let mut result = Point::identity();
             for payload in self.r2_payloads.values() {
                 let cap_x = payload.cap_xs.safe_get("public share changes", id_k)?;
                 result = result + *cap_x;
@@ -1346,7 +1140,6 @@
             owner: my_id.clone(),
             secret_share_change: x_star,
             public_share_changes: cap_x_star,
-            phantom: PhantomData,
         };
 
         let aux_info = AuxInfo {
