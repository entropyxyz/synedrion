use core::{fmt::Debug, ops::Add};

// We're depending on a pre-release `crypto-bigint` version,
// and `k256` depends on the released one.
// So as long as that is the case, `k256` `Uint` is separate
// from the one used throughout the crate.
<<<<<<< HEAD
use crypto_bigint::{NonZero, Uint, U1024, U2048, U4096, U512, U8192};
use digest::generic_array::{ArrayLength, GenericArray};
use ecdsa::hazmat::{DigestPrimitive, SignPrimitive, VerifyPrimitive};
use primeorder::elliptic_curve::{
    // TODO(dp): get rid of this
    bigint::Uint as Other256Uint,
    ops::Reduce,
    point::DecompressPoint,

    sec1::{FromEncodedPoint, ModulusSize, ToEncodedPoint},
    Curve,
    CurveArithmetic,
    PrimeCurve,
};
=======
use crypto_bigint::{BitOps, NonZero, Uint, U1024, U2048, U4096, U512, U8192};
use k256::elliptic_curve::bigint::Uint as K256Uint;
>>>>>>> 2587f5a9
use serde::{Deserialize, Serialize};

use tiny_curve::TinyCurve64;

use crate::{
    paillier::PaillierParams,
    tools::hashing::{Chain, HashableType},
    uint::{U1024Mod, U2048Mod, U4096Mod, U512Mod},
};

#[derive(Debug, Copy, Clone, PartialEq, Eq, Serialize, Deserialize)]
pub struct PaillierTest;

#[allow(clippy::indexing_slicing)]
const fn upcast_uint<const N1: usize, const N2: usize>(value: Other256Uint<N1>) -> Other256Uint<N2> {
    assert!(N2 >= N1, "Upcast target must be bigger than the upcast candidate");
    let mut result_words = [0; N2];
    let mut i = 0;
    let words = value.as_words();
    while i < N1 {
        result_words[i] = words[i];
        i += 1;
    }
    Other256Uint::from_words(result_words)
}

const fn convert_uint<const N: usize>(value: Other256Uint<N>) -> Uint<N> {
    Uint::from_words(value.to_words())
}

impl PaillierParams for PaillierTest {
    /*
    The prime size is chosen to be minimal for which the `TestSchemeParams` still work.
    In the presigning, we are effectively constructing a ciphertext of

        d = x * sum(j=1..P) y_i + sum(j=1..2*(P-1)) z_j

    where

        0 < x, y_i < q < 2^L, and
        -2^LP < z < 2^LP

    (`q` is the curve order, `L` and `LP` are constants in `TestSchemeParams`,
    `P` is the number of parties).
    This is `delta_i` or `chi_i`.

    During signing `chi_i` gets additionally multiplied by `r` (nonce, a scalar).

    We need the final result to be `-N/2 < d < N/2`
    (that is, it may be negative, and it cannot wrap around modulo N),
    so that it could fit in a Paillier ciphertext without wrapping around.
    This is needed for ZK proofs to work.

    `N` is a product of two primes of the size `PRIME_BITS`, so `N > 2^(2 * PRIME_BITS - 2)`.
    The upper bound on `log2(d * r)` is

        max(2 * L, LP + 2) + ceil(log2(CURVE_ORDER)) + ceil(log2(P))

    (note that in reality, due to numbers being random, the distribution will have a distinct peak,
    and the upper bound will have a low probability of being reached)

    Therefore we require

        max(2 * L, LP + 2) + ceil(log2(CURVE_ORDER)) + ceil(log2(P)) < 2 * PRIME_BITS - 2`

    For tests we assume `ceil(log2(P)) = 5` (we won't run tests with more than 32 nodes),
    and since in `TestSchemeParams` `L = LP = 256`, this leads to `PRIME_BITS >= 397`.

    For production it does not matter since 2*L, LP, and log2(CURVE_ORDER)
    are much smaller than 2*PRIME_BITS.
    */

    const PRIME_BITS: u32 = 397;
    type HalfUint = U512;
    type HalfUintMod = U512Mod;
    type Uint = U1024;
    type UintMod = U1024Mod;
    type WideUint = U2048;
    type WideUintMod = U2048Mod;
    type ExtraWideUint = U4096;
}

/// Paillier parameters corresponding to 112 bits of security.
#[derive(Debug, Copy, Clone, PartialEq, Eq, Serialize, Deserialize)]
pub struct PaillierProduction112;

// Source of the values: Appendix C.1.
impl PaillierParams for PaillierProduction112 {
    const PRIME_BITS: u32 = 1024;
    type HalfUint = U1024;
    type HalfUintMod = U1024Mod;
    type Uint = U2048;
    type UintMod = U2048Mod;
    type WideUint = U4096;
    type WideUintMod = U4096Mod;
    type ExtraWideUint = U8192;
}

/// Signing scheme parameters.
// TODO (#27): this trait can include curve scalar/point types as well,
// but for now they are hardcoded to `k256`.
<<<<<<< HEAD
pub trait SchemeParams: Debug + Clone + Send + PartialEq + Eq + Send + Sync + 'static
+ /*TODO(dp): the Ord bound comes from ShareId<P>, which wraps a Scalar<P>, so we can use it in BTreeMaps*/
Ord
+ /*TODO(dp): this comes from sss.rs where ShareId used to be Copy (and the old Scalar as well). Not sure if this is a good idea or not */
Copy
+ Serialize + for<'x> Deserialize<'x>
where
    // TODO(dp): This insanity all stems from the `FromEncodedPoint` bound. WTH?
    <Self::Curve as CurveArithmetic>::ProjectivePoint: FromEncodedPoint<Self::Curve>,
    <Self::Curve as Curve>::FieldBytesSize: ModulusSize,
    <<Self::Curve as Curve>::FieldBytesSize as ArrayLength<u8>>::ArrayType: Copy,
    <<Self::Curve as Curve>::FieldBytesSize as ModulusSize>::CompressedPointSize: Copy,
    <<<Self::Curve as Curve>::FieldBytesSize as ModulusSize>::CompressedPointSize as ArrayLength<u8>>::ArrayType: Copy,
    <<<Self::Curve as Curve>::FieldBytesSize as ModulusSize>::UncompressedPointSize as ArrayLength<u8>>::ArrayType:
        Copy,
    <<Self as SchemeParams>::Curve as CurveArithmetic>::AffinePoint: ToEncodedPoint<Self::Curve>,
    <<Self as SchemeParams>::Curve as CurveArithmetic>::AffinePoint: FromEncodedPoint<Self::Curve>,
    <<Self as SchemeParams>::Curve as CurveArithmetic>::AffinePoint: DecompressPoint<Self::Curve>,
    <<Self as SchemeParams>::Curve as CurveArithmetic>::AffinePoint: VerifyPrimitive<Self::Curve>,
    <Self::Curve as CurveArithmetic>::Scalar: Copy + SignPrimitive<Self::Curve>
        + Ord
        + /* TODO(dp): Shouldn't be necessary to bound on Reduce */
        Reduce<<Self::Curve as Curve>::Uint>,
    <<Self::Curve as Curve>::FieldBytesSize as Add>::Output: ArrayLength<u8>,
{
    /// Elliptic curve of prime order used.
    type Curve:
        CurveArithmetic + PrimeCurve
        /*TODO(dp): k256 doesn't implement this trait which may or may not be a problem. Is there a (good) reason for this? */
        // + PrimeCurveParams
        + HashableType
        + DigestPrimitive;

    // TODO(dp): I think it can be Copy. Should it?
    /// Bla
    type HashOutput:
        Clone + Debug  + Send + Sync+PartialEq
        + From<GenericArray<u8, <Self::Curve as Curve>::FieldBytesSize>>
        + AsRef<[u8]>
        + Serialize + for<'x> Deserialize<'x>;
=======
pub trait SchemeParams: Debug + Clone + Send + PartialEq + Eq + Send + Sync + 'static {
    /// Bits of security the parameters ensure.
    const SECURITY_BITS: usize; // $m$ in the paper
>>>>>>> 2587f5a9
    /// The order of the curve.
    const CURVE_ORDER: NonZero<<Self::Paillier as PaillierParams>::Uint>; // $q$
    /// The order of the curve as a wide integer.
    const CURVE_ORDER_WIDE: NonZero<<Self::Paillier as PaillierParams>::WideUint>;
    /// The scheme's statistical security parameter.
    const SECURITY_PARAMETER: usize; // $\kappa$ in the paper
    /// The bound for secret values.
    const L_BOUND: u32; // $\ell$, paper sets it to $\log2(q)$ (see Table 2)
    /// The error bound for secret masks.
    const LP_BOUND: u32; // $\ell^\prime$, in paper $= 5 \ell$ (see Table 2)
    /// The error bound for range checks (referred to in the paper as the slackness parameter).
    const EPS_BOUND: u32; // $\eps$, in paper $= 2 \ell$ (see Table 2)
    /// The parameters of the Paillier encryption.
    ///
    /// Note: `PaillierParams::Uint` must be able to contain the full range of `Scalar` values
    /// plus one bit (so that any curve scalar still represents a positive value
    /// when treated as a 2-complement signed integer).
    type Paillier: PaillierParams;

    /// Returns ``true`` if the parameters satisfy a set of inequalities
    /// required for them to be used for the CGGMP scheme.
    fn are_self_consistent() -> bool {
        // See Appendix C.1
        Self::CURVE_ORDER.as_ref().bits_vartime() == Self::SECURITY_PARAMETER as u32
        && Self::L_BOUND >= Self::SECURITY_PARAMETER as u32
        && Self::EPS_BOUND >= Self::L_BOUND + Self::SECURITY_PARAMETER as u32
        && Self::LP_BOUND >= Self::L_BOUND * 3 + Self::EPS_BOUND
        && Self::Paillier::MODULUS_BITS >= Self::LP_BOUND + Self::EPS_BOUND
        // This one is not mentioned in C.1, but is required by $П^{fac}$ (Fig. 26)
        // (it says $\approx$, not $=$, but it is not clear how approximately this should hold,
        // so to be on the safe side we require equality).
        && Self::L_BOUND * 2 + Self::EPS_BOUND == Self::Paillier::PRIME_BITS
    }
}

impl<P: SchemeParams> HashableType for P {
    fn chain_type<C: Chain>(digest: C) -> C {
        digest.chain_type::<P::Curve>()
    }
}

/// Scheme parameters **for testing purposes only**.
/// Security is weakened to allow for faster execution.
#[derive(Debug, Copy, Clone, PartialEq, Eq, Serialize, Deserialize, PartialOrd, Ord)]
pub struct TestParams;

// Some requirements from range proofs etc:
// - $П_{enc}$, safe two's complement representation of $\alpha$ requires
//   `L_BOUND + EPS_BOUND + 1 < Uint::BITS - 1`
// - $П_{enc}$, safe two's complement representation of $z_1$ requires
//   `L_BOUND + max(EPS_BOUND, log2(q)) + 1 < Uint::BITS - 1`
//   (where `q` is the curve order)
// - Range checks will fail with the probability $q / 2^\eps$, so $\eps$ should be large enough.
// - P^{fac} assumes $N ~ 2^{4 \ell + 2 \eps}$
impl SchemeParams for TestParams {
<<<<<<< HEAD
    type Curve = TinyCurve64;
    // 8*24 = 192, which is the ModulusSize-hack Bogdan put in. This should be 8.
    type HashOutput = [u8; 24];
=======
    const SECURITY_BITS: usize = 16;
>>>>>>> 2587f5a9
    const SECURITY_PARAMETER: usize = 10;
    const L_BOUND: u32 = 256;
    const LP_BOUND: u32 = 256;
    const EPS_BOUND: u32 = 320;
    type Paillier = PaillierTest;
    const CURVE_ORDER: NonZero<<Self::Paillier as PaillierParams>::Uint> =
        convert_uint(upcast_uint(Self::Curve::ORDER))
            .to_nz()
            .expect("Correct by construction");
    const CURVE_ORDER_WIDE: NonZero<<Self::Paillier as PaillierParams>::WideUint> =
        convert_uint(upcast_uint(Self::Curve::ORDER))
            .to_nz()
            .expect("Correct by construction");
}

<<<<<<< HEAD
/// Production strength parameters.
#[derive(Debug, Copy, Clone, PartialEq, Eq, Serialize, Deserialize, Ord, PartialOrd)]
pub struct ProductionParams;

impl SchemeParams for ProductionParams {
    type Curve = k256::Secp256k1;
    type HashOutput = [u8; 32];
    const SECURITY_PARAMETER: usize = 80; // The value is given in Table 2 in the paper
    const L_BOUND: u32 = 256;
    const LP_BOUND: u32 = Self::L_BOUND * 5;
    const EPS_BOUND: u32 = Self::L_BOUND * 2;
    type Paillier = PaillierProduction;
    const CURVE_ORDER: NonZero<<Self::Paillier as PaillierParams>::Uint> =
        convert_uint(upcast_uint(Self::Curve::ORDER))
            .to_nz()
            .expect("Correct by construction");
    const CURVE_ORDER_WIDE: NonZero<<Self::Paillier as PaillierParams>::WideUint> =
        convert_uint(upcast_uint(Self::Curve::ORDER))
            .to_nz()
            .expect("Correct by construction");
=======
/// Production strength parameters corresponding to 112 bits of security.
#[derive(Debug, Copy, Clone, PartialEq, Eq, Serialize, Deserialize)]
pub struct ProductionParams112;

// Source of the values: Appendix C.1.
impl SchemeParams for ProductionParams112 {
    const SECURITY_BITS: usize = 112;
    const SECURITY_PARAMETER: usize = 256;
    const L_BOUND: u32 = 256;
    const LP_BOUND: u32 = Self::L_BOUND * 5;
    const EPS_BOUND: u32 = Self::L_BOUND * 2;
    type Paillier = PaillierProduction112;
    const CURVE_ORDER: NonZero<<Self::Paillier as PaillierParams>::Uint> = convert_uint(upcast_uint(ORDER))
        .to_nz()
        .expect("Correct by construction");
    const CURVE_ORDER_WIDE: NonZero<<Self::Paillier as PaillierParams>::WideUint> = convert_uint(upcast_uint(ORDER))
        .to_nz()
        .expect("Correct by construction");
>>>>>>> 2587f5a9
}

#[cfg(test)]
mod tests {
    use primeorder::elliptic_curve::bigint::{U256, U64};

    use super::{upcast_uint, ProductionParams112, SchemeParams};

    #[test]
    fn upcast_uint_results_in_a_bigger_type() {
        let n = U64::from_u8(10);
        let expected = U256::from_u8(10);
        let bigger_n: U256 = upcast_uint(n);

        assert_eq!(bigger_n, expected);
    }

    #[test]
    #[should_panic(expected = "Upcast target must be bigger than the upcast candidate")]
    fn upcast_uint_panics_in_test_if_actually_attempting_downcast() {
        let n256 = U256::from_u8(8);
        let _n: U64 = upcast_uint(n256);
    }

    #[test]
    fn upcast_uint_allows_casting_to_same_size() {
        let n256 = U256::from_u8(8);
        let n: U256 = upcast_uint(n256);
        assert_eq!(n, n256)
    }

    #[test]
    fn parameter_consistency() {
        assert!(ProductionParams112::are_self_consistent());
    }
}<|MERGE_RESOLUTION|>--- conflicted
+++ resolved
@@ -4,25 +4,16 @@
 // and `k256` depends on the released one.
 // So as long as that is the case, `k256` `Uint` is separate
 // from the one used throughout the crate.
-<<<<<<< HEAD
-use crypto_bigint::{NonZero, Uint, U1024, U2048, U4096, U512, U8192};
+use crypto_bigint::{BitOps, NonZero, Uint, U1024, U2048, U4096, U512, U8192};
 use digest::generic_array::{ArrayLength, GenericArray};
 use ecdsa::hazmat::{DigestPrimitive, SignPrimitive, VerifyPrimitive};
+use k256::elliptic_curve::bigint::Uint as Other256Uint;
 use primeorder::elliptic_curve::{
-    // TODO(dp): get rid of this
-    bigint::Uint as Other256Uint,
     ops::Reduce,
     point::DecompressPoint,
-
     sec1::{FromEncodedPoint, ModulusSize, ToEncodedPoint},
-    Curve,
-    CurveArithmetic,
-    PrimeCurve,
+    Curve, CurveArithmetic, PrimeCurve,
 };
-=======
-use crypto_bigint::{BitOps, NonZero, Uint, U1024, U2048, U4096, U512, U8192};
-use k256::elliptic_curve::bigint::Uint as K256Uint;
->>>>>>> 2587f5a9
 use serde::{Deserialize, Serialize};
 
 use tiny_curve::TinyCurve64;
@@ -124,7 +115,6 @@
 /// Signing scheme parameters.
 // TODO (#27): this trait can include curve scalar/point types as well,
 // but for now they are hardcoded to `k256`.
-<<<<<<< HEAD
 pub trait SchemeParams: Debug + Clone + Send + PartialEq + Eq + Send + Sync + 'static
 + /*TODO(dp): the Ord bound comes from ShareId<P>, which wraps a Scalar<P>, so we can use it in BTreeMaps*/
 Ord
@@ -165,11 +155,7 @@
         + From<GenericArray<u8, <Self::Curve as Curve>::FieldBytesSize>>
         + AsRef<[u8]>
         + Serialize + for<'x> Deserialize<'x>;
-=======
-pub trait SchemeParams: Debug + Clone + Send + PartialEq + Eq + Send + Sync + 'static {
-    /// Bits of security the parameters ensure.
-    const SECURITY_BITS: usize; // $m$ in the paper
->>>>>>> 2587f5a9
+        const SECURITY_BITS: usize; // $m$ in the paper
     /// The order of the curve.
     const CURVE_ORDER: NonZero<<Self::Paillier as PaillierParams>::Uint>; // $q$
     /// The order of the curve as a wide integer.
@@ -225,13 +211,10 @@
 // - Range checks will fail with the probability $q / 2^\eps$, so $\eps$ should be large enough.
 // - P^{fac} assumes $N ~ 2^{4 \ell + 2 \eps}$
 impl SchemeParams for TestParams {
-<<<<<<< HEAD
     type Curve = TinyCurve64;
     // 8*24 = 192, which is the ModulusSize-hack Bogdan put in. This should be 8.
     type HashOutput = [u8; 24];
-=======
     const SECURITY_BITS: usize = 16;
->>>>>>> 2587f5a9
     const SECURITY_PARAMETER: usize = 10;
     const L_BOUND: u32 = 256;
     const LP_BOUND: u32 = 256;
@@ -247,47 +230,27 @@
             .expect("Correct by construction");
 }
 
-<<<<<<< HEAD
 /// Production strength parameters.
 #[derive(Debug, Copy, Clone, PartialEq, Eq, Serialize, Deserialize, Ord, PartialOrd)]
-pub struct ProductionParams;
-
-impl SchemeParams for ProductionParams {
+pub struct ProductionParams112;
+
+impl SchemeParams for ProductionParams112 {
     type Curve = k256::Secp256k1;
     type HashOutput = [u8; 32];
-    const SECURITY_PARAMETER: usize = 80; // The value is given in Table 2 in the paper
-    const L_BOUND: u32 = 256;
-    const LP_BOUND: u32 = Self::L_BOUND * 5;
-    const EPS_BOUND: u32 = Self::L_BOUND * 2;
-    type Paillier = PaillierProduction;
-    const CURVE_ORDER: NonZero<<Self::Paillier as PaillierParams>::Uint> =
-        convert_uint(upcast_uint(Self::Curve::ORDER))
-            .to_nz()
-            .expect("Correct by construction");
-    const CURVE_ORDER_WIDE: NonZero<<Self::Paillier as PaillierParams>::WideUint> =
-        convert_uint(upcast_uint(Self::Curve::ORDER))
-            .to_nz()
-            .expect("Correct by construction");
-=======
-/// Production strength parameters corresponding to 112 bits of security.
-#[derive(Debug, Copy, Clone, PartialEq, Eq, Serialize, Deserialize)]
-pub struct ProductionParams112;
-
-// Source of the values: Appendix C.1.
-impl SchemeParams for ProductionParams112 {
     const SECURITY_BITS: usize = 112;
     const SECURITY_PARAMETER: usize = 256;
     const L_BOUND: u32 = 256;
     const LP_BOUND: u32 = Self::L_BOUND * 5;
     const EPS_BOUND: u32 = Self::L_BOUND * 2;
     type Paillier = PaillierProduction112;
-    const CURVE_ORDER: NonZero<<Self::Paillier as PaillierParams>::Uint> = convert_uint(upcast_uint(ORDER))
-        .to_nz()
-        .expect("Correct by construction");
-    const CURVE_ORDER_WIDE: NonZero<<Self::Paillier as PaillierParams>::WideUint> = convert_uint(upcast_uint(ORDER))
-        .to_nz()
-        .expect("Correct by construction");
->>>>>>> 2587f5a9
+    const CURVE_ORDER: NonZero<<Self::Paillier as PaillierParams>::Uint> =
+        convert_uint(upcast_uint(Self::Curve::ORDER))
+            .to_nz()
+            .expect("Correct by construction");
+    const CURVE_ORDER_WIDE: NonZero<<Self::Paillier as PaillierParams>::WideUint> =
+        convert_uint(upcast_uint(Self::Curve::ORDER))
+            .to_nz()
+            .expect("Correct by construction");
 }
 
 #[cfg(test)]
