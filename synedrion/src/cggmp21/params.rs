--- conflicted
+++ resolved
@@ -170,17 +170,12 @@
     let scalar_len = Scalar::repr_len();
 
     // Can unwrap here since the value is within the Scalar range
-<<<<<<< HEAD
-    Scalar::try_from_bytes(
+    Scalar::try_from_be_bytes(
         repr.as_ref()
             .get(uint_len - scalar_len..)
             .expect("Uint is assumed to be bigger than Scalar"),
     )
     .expect("the value was reduced modulo `CURVE_ORDER`, so it's a valid curve scalar")
-=======
-    Scalar::try_from_be_bytes(&repr.as_ref()[uint_len - scalar_len..])
-        .expect("the value was reduced modulo `CURVE_ORDER`, so it's a valid curve scalar")
->>>>>>> 4c04dcf3
 }
 
 /// Converts a `Signed`-wrapped integer to the associated curve scalar type.
@@ -198,18 +193,12 @@
     let scalar_len = Scalar::repr_len();
 
     // Can unwrap here since the value is within the Scalar range
-<<<<<<< HEAD
-    Scalar::try_from_bytes(
+    Scalar::try_from_be_bytes(
         repr.as_ref()
             .get(uint_len - scalar_len..)
-            // TODO(dp): @reviewers Do we need a better proof that this is true? If `WideUint` is, say, 192 bits long…
             .expect("WideUint is assumed to be bigger than Scalar"),
     )
     .expect("the value was reduced modulo `CURVE_ORDER`, so it's a valid curve scalar")
-=======
-    Scalar::try_from_be_bytes(&repr.as_ref()[uint_len - scalar_len..])
-        .expect("the value was reduced modulo `CURVE_ORDER`, so it's a valid curve scalar")
->>>>>>> 4c04dcf3
 }
 
 /// Converts a `Signed`-wrapped wide integer to the associated curve scalar type.
@@ -231,19 +220,13 @@
 
     // Can unwrap here since the value is within the Scalar range
     Secret::init_with(|| {
-<<<<<<< HEAD
-        Scalar::try_from_bytes(
+        Scalar::try_from_be_bytes(
             repr.expose_secret()
                 .as_ref()
                 .get(uint_len - scalar_len..)
-                // TODO(dp): @reviewers Do we need a better proof that this is true? If `Uint` is, say, 128 bits long…
                 .expect("Uint is assumed to be bigger than Scalar"),
         )
         .expect("the value was reduced modulo `CURVE_ORDER`, so it's a valid curve scalar")
-=======
-        Scalar::try_from_be_bytes(&repr.expose_secret().as_ref()[uint_len - scalar_len..])
-            .expect("the value was reduced modulo `CURVE_ORDER`, so it's a valid curve scalar")
->>>>>>> 4c04dcf3
     })
 }
 
