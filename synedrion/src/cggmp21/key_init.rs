//! KeyInit protocol, in the paper ECDSA Key-Generation (Fig. 6).
//! Note that this protocol only generates the key itself which is not enough to perform signing;
//! auxiliary parameters need to be generated as well (during the KeyRefresh protocol).

use alloc::collections::{BTreeMap, BTreeSet};
use core::{
    fmt::{self, Debug, Display},
    marker::PhantomData,
};

use manul::protocol::{
    Artifact, BoxedRound, Deserializer, DirectMessage, EchoBroadcast, EntryPoint, FinalizeOutcome, LocalError,
    MessageValidationError, NormalBroadcast, PartyId, Payload, Protocol, ProtocolError, ProtocolMessage,
    ProtocolMessagePart, ProtocolValidationError, ReceiveError, RequiredMessageParts, RequiredMessages, Round, RoundId,
    Serializer,
};
use rand_core::CryptoRngCore;
use serde::{Deserialize, Serialize};

use super::{
    entities::KeyShare,
    params::SchemeParams,
    sigma::{SchCommitment, SchProof, SchSecret},
};
use crate::{
    curve::{Point, Scalar},
    tools::{
        bitvec::BitVec,
<<<<<<< HEAD
        hashing::{Chain, FofHasher},
        DowncastMap, Secret, Without,
=======
        hashing::{Chain, FofHasher, HashOutput},
        protocol_shortcuts::{verify_that, DeserializeAll, DowncastMap, GetRound, MapValues, SafeGet, Without},
        Secret,
>>>>>>> 2587f5a9
    },
};

/// A protocol that generates shares of a new secret key on each node.
#[derive(Debug)]
pub struct KeyInitProtocol<P: SchemeParams, Id: Debug>(PhantomData<(P, Id)>);

impl<P: SchemeParams, Id: PartyId> Protocol<Id> for KeyInitProtocol<P, Id> {
    type Result = KeyShare<P, Id>;
    type ProtocolError = KeyInitError<P>;

    fn verify_direct_message_is_invalid(
        _deserializer: &Deserializer,
        round_id: &RoundId,
        message: &DirectMessage,
    ) -> Result<(), MessageValidationError> {
        match round_id {
            r if r == &1 => message.verify_is_some(),
            r if r == &2 => message.verify_is_some(),
            r if r == &3 => message.verify_is_some(),
            _ => Err(MessageValidationError::InvalidEvidence("Invalid round number".into())),
        }
    }

    fn verify_echo_broadcast_is_invalid(
        deserializer: &Deserializer,
        round_id: &RoundId,
        message: &EchoBroadcast,
    ) -> Result<(), MessageValidationError> {
        match round_id {
            r if r == &1 => message.verify_is_not::<Round1EchoBroadcast>(deserializer),
            r if r == &2 => message.verify_is_not::<Round2EchoBroadcast>(deserializer),
            r if r == &3 => message.verify_is_some(),
            _ => Err(MessageValidationError::InvalidEvidence("Invalid round number".into())),
        }
    }

    fn verify_normal_broadcast_is_invalid(
        deserializer: &Deserializer,
        round_id: &RoundId,
        message: &NormalBroadcast,
    ) -> Result<(), MessageValidationError> {
        match round_id {
            r if r == &1 => message.verify_is_some(),
            r if r == &2 => message.verify_is_not::<Round2NormalBroadcast>(deserializer),
            r if r == &3 => message.verify_is_not::<Round3NormalBroadcast>(deserializer),
            _ => Err(MessageValidationError::InvalidEvidence("Invalid round number".into())),
        }
    }
}

/// Possible verifiable errors of the KeyGen protocol.
#[derive(Debug, Clone, Copy, Serialize, Deserialize)]
pub struct KeyInitError<P> {
    error: Error,
    phantom: PhantomData<P>,
}

impl<P: SchemeParams> Display for KeyInitError<P> {
    fn fmt(&self, f: &mut fmt::Formatter<'_>) -> Result<(), fmt::Error> {
        write!(f, "{}", self.error)
    }
}

impl<P: SchemeParams> From<Error> for KeyInitError<P> {
    fn from(source: Error) -> Self {
        Self {
            error: source,
            phantom: PhantomData,
        }
    }
}

#[derive(displaydoc::Display, Debug, Clone, Copy, Serialize, Deserialize)]
enum Error {
    /// Round 2: the previously sent hash does not match the public data.
    R2HashMismatch,
    /// Round 3: failed to verify `П^{{sch}}`.
    R3InvalidSchProof,
}

/// Associated data for KeyInit protocol.
#[derive(Debug, Clone)]
pub struct KeyInitAssociatedData<Id> {
    /// IDs of all participating nodes.
    pub ids: BTreeSet<Id>,
}

fn make_sid<P: SchemeParams, Id: PartyId>(
    shared_randomness: &[u8],
    associated_data: &KeyInitAssociatedData<Id>,
) -> HashOutput {
    FofHasher::new_with_dst(b"KeyInit SID")
        .chain_type::<P>()
        .chain(&shared_randomness)
        .chain(&associated_data.ids)
        .finalize()
}

impl<P: SchemeParams, Id: PartyId> ProtocolError<Id> for KeyInitError<P> {
    type AssociatedData = KeyInitAssociatedData<Id>;

    fn required_messages(&self) -> RequiredMessages {
        match self.error {
            Error::R2HashMismatch => RequiredMessages::new(
                RequiredMessageParts::echo_broadcast().and_normal_broadcast(),
                Some([(1.into(), RequiredMessageParts::echo_broadcast())].into()),
                None,
            ),
            Error::R3InvalidSchProof => RequiredMessages::new(
                RequiredMessageParts::normal_broadcast(),
                Some([(2.into(), RequiredMessageParts::echo_broadcast().and_normal_broadcast())].into()),
                Some([2.into()].into()),
            ),
        }
    }

    fn verify_messages_constitute_error(
        &self,
        deserializer: &Deserializer,
        guilty_party: &Id,
        shared_randomness: &[u8],
        associated_data: &Self::AssociatedData,
        message: ProtocolMessage,
        previous_messages: BTreeMap<RoundId, ProtocolMessage>,
        combined_echos: BTreeMap<RoundId, BTreeMap<Id, EchoBroadcast>>,
    ) -> Result<(), ProtocolValidationError> {
        let sid = make_sid::<P, Id>(shared_randomness, associated_data);

        match self.error {
            Error::R2HashMismatch => {
                let r1_eb = previous_messages
                    .get_round(1)?
                    .echo_broadcast
                    .deserialize::<Round1EchoBroadcast>(deserializer)?;
                let r2_nb = message
                    .normal_broadcast
                    .deserialize::<Round2NormalBroadcast>(deserializer)?;
                let r2_eb = message
                    .echo_broadcast
                    .deserialize::<Round2EchoBroadcast>(deserializer)?;
                let data = PublicData {
                    cap_x: r2_nb.cap_x,
                    cap_a: r2_nb.cap_a,
                    u: r2_nb.u,
                    rho: r2_eb.rho,
                };
                verify_that(data.hash(&sid, guilty_party) != r1_eb.cap_v)
            }
            Error::R3InvalidSchProof => {
                let r2_ebs = combined_echos
                    .get_round(2)?
                    .deserialize_all::<Round2EchoBroadcast>(deserializer)?;
                let r2_nb = previous_messages
                    .get_round(2)?
                    .normal_broadcast
                    .deserialize::<Round2NormalBroadcast>(deserializer)?;
                let r2_eb = previous_messages
                    .get_round(2)?
                    .echo_broadcast
                    .deserialize::<Round2EchoBroadcast>(deserializer)?;
                let r3_nb = message
                    .normal_broadcast
                    .deserialize::<Round3NormalBroadcast>(deserializer)?;

                let mut rho = r2_eb.rho;
                for message in r2_ebs.values() {
                    rho ^= &message.rho;
                }

                let aux = (&sid, guilty_party, &rho);
                verify_that(!r3_nb.psi.verify(&r2_nb.cap_a, &r2_nb.cap_x, &aux))
            }
        }
    }
}

<<<<<<< HEAD
#[derive(Debug, Clone, Serialize, Deserialize)]
#[serde(bound(deserialize = "for<'x> P: Deserialize<'x>"))]
struct PublicData<P: SchemeParams> {
    cap_x: Point<P>,
    cap_a: SchCommitment<P>,
    rid: BitVec,
    u: BitVec,
}

impl<P: SchemeParams> PublicData<P> {
    fn hash<I: Serialize>(&self, sid_hash: &P::HashOutput, id: I) -> P::HashOutput {
        FofHasher::<P>::new_with_dst(b"KeyInit")
            .chain(sid_hash)
            .chain(&id)
            .chain(self)
=======
#[derive(Debug, Clone)]
pub(super) struct PublicData {
    cap_x: Point,
    pub(super) cap_a: SchCommitment,
    rho: BitVec,
    u: BitVec,
}

impl PublicData {
    fn hash<Id: Serialize>(&self, sid: &HashOutput, id: &Id) -> HashOutput {
        FofHasher::new_with_dst(b"KeyInit")
            .chain(sid)
            .chain(id)
            .chain(&self.cap_x)
            .chain(&self.cap_a)
            .chain(&self.rho)
            .chain(&self.u)
>>>>>>> 2587f5a9
            .finalize()
    }
}

/// An entry point for the [`KeyInitProtocol`].
#[derive(Debug, Clone)]
pub struct KeyInit<P, Id> {
    all_ids: BTreeSet<Id>,
    phantom: PhantomData<P>,
}

impl<P, Id: PartyId> KeyInit<P, Id> {
    /// Creates a new entry point given the set of the participants' IDs
    /// (including this node's).
    pub fn new(all_ids: BTreeSet<Id>) -> Result<Self, LocalError> {
        Ok(Self {
            all_ids,
            phantom: PhantomData,
        })
    }
}

impl<P: SchemeParams, Id: PartyId> EntryPoint<Id> for KeyInit<P, Id> {
    type Protocol = KeyInitProtocol<P, Id>;

    fn entry_round_id() -> RoundId {
        1.into()
    }

    fn make_round(
        self,
        rng: &mut impl CryptoRngCore,
        shared_randomness: &[u8],
        id: &Id,
    ) -> Result<BoxedRound<Id, Self::Protocol>, LocalError> {
        if !self.all_ids.contains(id) {
            return Err(LocalError::new("The given node IDs must contain this node's ID"));
        }

        let other_ids = self.all_ids.clone().without(id);

<<<<<<< HEAD
        let sid_hash = FofHasher::<P>::new_with_dst(b"SID")
            .chain_type::<P>()
            .chain(&shared_randomness)
            .chain(&self.all_ids)
            .finalize();
=======
        let sid = make_sid::<P, Id>(
            shared_randomness,
            &KeyInitAssociatedData {
                ids: self.all_ids.clone(),
            },
        );
>>>>>>> 2587f5a9

        // The secret share
        let x = Secret::init_with(|| Scalar::random(rng));
        // The public share
        let cap_x = x.mul_by_generator();

        let rho = BitVec::random(rng, P::SECURITY_PARAMETER);
        let tau = SchSecret::random(rng);
        let cap_a = SchCommitment::new(&tau);
        let u = BitVec::random(rng, P::SECURITY_PARAMETER);

<<<<<<< HEAD
        let public_data = PublicData { cap_x, cap_a, rid, u };
=======
        let public_data = PublicData { cap_x, cap_a, rho, u };
>>>>>>> 2587f5a9

        let context = Context {
            other_ids,
            my_id: id.clone(),
            x,
            tau,
            public_data,
            sid,
            phantom: PhantomData,
        };

        Ok(BoxedRound::new_dynamic(Round1 { context }))
    }
}

#[derive(Debug)]
<<<<<<< HEAD
struct Context<P: SchemeParams, I> {
    other_ids: BTreeSet<I>,
    my_id: I,
    x: Secret<Scalar<P>>,
    tau: SchSecret<P>,
    public_data: PublicData<P>,
    sid_hash: P::HashOutput,
=======
pub(super) struct Context<P, Id> {
    pub(super) other_ids: BTreeSet<Id>,
    pub(super) my_id: Id,
    pub(super) x: Secret<Scalar>,
    pub(super) tau: SchSecret,
    pub(super) public_data: PublicData,
    pub(super) sid: HashOutput,
    phantom: PhantomData<P>,
>>>>>>> 2587f5a9
}

#[derive(Debug)]
struct Round1<P: SchemeParams, Id> {
    context: Context<P, Id>,
}

#[derive(Debug, Clone, Serialize, Deserialize)]
<<<<<<< HEAD
struct Round1Message<P: SchemeParams> {
    cap_v: P::HashOutput,
=======
struct Round1EchoBroadcast {
    cap_v: HashOutput,
>>>>>>> 2587f5a9
}

struct Round1Payload<P: SchemeParams> {
    cap_v: P::HashOutput,
}

impl<P: SchemeParams, Id: PartyId> Round<Id> for Round1<P, Id> {
    type Protocol = KeyInitProtocol<P, Id>;

    fn id(&self) -> RoundId {
        1.into()
    }

    fn possible_next_rounds(&self) -> BTreeSet<RoundId> {
        [2.into()].into()
    }

    fn message_destinations(&self) -> &BTreeSet<Id> {
        &self.context.other_ids
    }

    fn expecting_messages_from(&self) -> &BTreeSet<Id> {
        &self.context.other_ids
    }

    fn make_echo_broadcast(
        &self,
        _rng: &mut impl CryptoRngCore,
        serializer: &Serializer,
    ) -> Result<EchoBroadcast, LocalError> {
<<<<<<< HEAD
        let cap_v = self
            .context
            .public_data
            .hash(&self.context.sid_hash, &self.context.my_id);
        EchoBroadcast::new(serializer, Round1Message::<P> { cap_v })
=======
        let cap_v = self.context.public_data.hash(&self.context.sid, &self.context.my_id);
        EchoBroadcast::new(serializer, Round1EchoBroadcast { cap_v })
>>>>>>> 2587f5a9
    }

    fn receive_message(
        &self,
        deserializer: &Deserializer,
<<<<<<< HEAD
        _from: &I,
        echo_broadcast: EchoBroadcast,
        normal_broadcast: NormalBroadcast,
        direct_message: DirectMessage,
    ) -> Result<Payload, ReceiveError<I, Self::Protocol>> {
        normal_broadcast.assert_is_none()?;
        direct_message.assert_is_none()?;
        let echo = echo_broadcast.deserialize::<Round1Message<P>>(deserializer)?;
        Ok(Payload::new(Round1Payload::<P> { cap_v: echo.cap_v }))
=======
        _from: &Id,
        message: ProtocolMessage,
    ) -> Result<Payload, ReceiveError<Id, Self::Protocol>> {
        message.normal_broadcast.assert_is_none()?;
        message.direct_message.assert_is_none()?;
        let echo_broadcast = message
            .echo_broadcast
            .deserialize::<Round1EchoBroadcast>(deserializer)?;
        Ok(Payload::new(Round1Payload {
            cap_v: echo_broadcast.cap_v,
        }))
>>>>>>> 2587f5a9
    }

    fn finalize(
        self,
        _rng: &mut impl CryptoRngCore,
<<<<<<< HEAD
        payloads: BTreeMap<I, Payload>,
        _artifacts: BTreeMap<I, Artifact>,
    ) -> Result<FinalizeOutcome<I, Self::Protocol>, LocalError> {
        let payloads = payloads.downcast_all::<Round1Payload<P>>()?;
        let others_cap_v = payloads.into_iter().map(|(k, v)| (k, v.cap_v)).collect();
        Ok(FinalizeOutcome::AnotherRound(BoxedRound::new_dynamic(Round2 {
            others_cap_v,
            context: self.context,
        })))
=======
        payloads: BTreeMap<Id, Payload>,
        _artifacts: BTreeMap<Id, Artifact>,
    ) -> Result<FinalizeOutcome<Id, Self::Protocol>, LocalError> {
        let payloads = payloads.downcast_all::<Round1Payload>()?;
        let cap_vs = payloads.map_values(|payload| payload.cap_v);
        let next_round = Round2 {
            context: self.context,
            cap_vs,
            phantom: PhantomData,
        };
        Ok(FinalizeOutcome::AnotherRound(BoxedRound::new_dynamic(next_round)))
>>>>>>> 2587f5a9
    }
}

#[derive(Debug)]
<<<<<<< HEAD
struct Round2<P: SchemeParams, I> {
    context: Context<P, I>,
    others_cap_v: BTreeMap<I, P::HashOutput>,
=======
struct Round2<P: SchemeParams, Id> {
    context: Context<P, Id>,
    cap_vs: BTreeMap<Id, HashOutput>,
    phantom: PhantomData<P>,
>>>>>>> 2587f5a9
}

#[derive(Clone, Serialize, Deserialize)]
struct Round2EchoBroadcast {
    rho: BitVec,
}

#[derive(Clone, Serialize, Deserialize)]
pub(super) struct Round2NormalBroadcast {
    cap_x: Point,
    cap_a: SchCommitment,
    pub(super) u: BitVec,
}

struct Round2Payload {
    cap_x: Point,
    cap_a: SchCommitment,
    rho: BitVec,
}

impl<P: SchemeParams, Id: PartyId> Round<Id> for Round2<P, Id> {
    type Protocol = KeyInitProtocol<P, Id>;

    fn id(&self) -> RoundId {
        2.into()
    }

    fn possible_next_rounds(&self) -> BTreeSet<RoundId> {
        [3.into()].into()
    }

    fn message_destinations(&self) -> &BTreeSet<Id> {
        &self.context.other_ids
    }

    fn expecting_messages_from(&self) -> &BTreeSet<Id> {
        &self.context.other_ids
    }

    fn make_echo_broadcast(
        &self,
        _rng: &mut impl CryptoRngCore,
        serializer: &Serializer,
    ) -> Result<EchoBroadcast, LocalError> {
        EchoBroadcast::new(
            serializer,
            Round2EchoBroadcast {
                rho: self.context.public_data.rho.clone(),
            },
        )
    }

    fn make_normal_broadcast(
        &self,
        _rng: &mut impl CryptoRngCore,
        serializer: &Serializer,
    ) -> Result<NormalBroadcast, LocalError> {
        NormalBroadcast::new(
            serializer,
            Round2NormalBroadcast {
                cap_x: self.context.public_data.cap_x,
                cap_a: self.context.public_data.cap_a.clone(),
                u: self.context.public_data.u.clone(),
            },
        )
    }

    fn receive_message(
        &self,
        deserializer: &Deserializer,
        from: &Id,
        message: ProtocolMessage,
    ) -> Result<Payload, ReceiveError<Id, Self::Protocol>> {
        message.direct_message.assert_is_none()?;
        let normal_broadcast = message
            .normal_broadcast
            .deserialize::<Round2NormalBroadcast>(deserializer)?;
        let echo_broadcast = message
            .echo_broadcast
            .deserialize::<Round2EchoBroadcast>(deserializer)?;

        let cap_v = self.cap_vs.safe_get("vector `V`", from)?;
        let data = PublicData {
            cap_x: normal_broadcast.cap_x,
            cap_a: normal_broadcast.cap_a,
            u: normal_broadcast.u,
            rho: echo_broadcast.rho,
        };

        if &data.hash(&self.context.sid, from) != cap_v {
            return Err(ReceiveError::protocol(Error::R2HashMismatch.into()));
        }

        Ok(Payload::new(Round2Payload {
            cap_x: data.cap_x,
            rho: data.rho,
            cap_a: data.cap_a,
        }))
    }

    fn finalize(
        self,
        _rng: &mut impl CryptoRngCore,
        payloads: BTreeMap<Id, Payload>,
        _artifacts: BTreeMap<Id, Artifact>,
    ) -> Result<FinalizeOutcome<Id, Self::Protocol>, LocalError> {
        let payloads = payloads.downcast_all::<Round2Payload>()?;

        let mut rho_combined = self.context.public_data.rho.clone();
        for payload in payloads.values() {
            rho_combined ^= &payload.rho;
        }

        let cap_xs = payloads.map_values_ref(|payload| payload.cap_x);
        let cap_as = payloads.map_values_ref(|payload| payload.cap_a.clone());

        let next_round = Round3 {
            context: self.context,
<<<<<<< HEAD
            others_data,
            rid,
        })))
=======
            cap_xs,
            cap_as,
            rho_combined,
        };

        Ok(FinalizeOutcome::AnotherRound(BoxedRound::new_dynamic(next_round)))
>>>>>>> 2587f5a9
    }
}

#[derive(Debug)]
<<<<<<< HEAD
struct Round3<P: SchemeParams, I> {
    context: Context<P, I>,
    others_data: BTreeMap<I, PublicData<P>>,
    rid: BitVec,
}

#[derive(Clone, Serialize, Deserialize)]
#[serde(bound(deserialize = "for<'x> P: Deserialize<'x>"))]
struct Round3Message<P: SchemeParams> {
    psi: SchProof<P>,
=======
pub(super) struct Round3<P: SchemeParams, Id> {
    pub(super) context: Context<P, Id>,
    pub(super) cap_xs: BTreeMap<Id, Point>,
    pub(super) cap_as: BTreeMap<Id, SchCommitment>,
    pub(super) rho_combined: BitVec,
}

#[derive(Clone, Serialize, Deserialize)]
pub(super) struct Round3NormalBroadcast {
    pub(super) psi: SchProof,
>>>>>>> 2587f5a9
}

impl<P: SchemeParams, Id: PartyId> Round<Id> for Round3<P, Id> {
    type Protocol = KeyInitProtocol<P, Id>;

    fn id(&self) -> RoundId {
        3.into()
    }

    fn possible_next_rounds(&self) -> BTreeSet<RoundId> {
        [].into()
    }

    fn may_produce_result(&self) -> bool {
        true
    }

    fn message_destinations(&self) -> &BTreeSet<Id> {
        &self.context.other_ids
    }

    fn expecting_messages_from(&self) -> &BTreeSet<Id> {
        &self.context.other_ids
    }

    fn make_normal_broadcast(
        &self,
        _rng: &mut impl CryptoRngCore,
        serializer: &Serializer,
    ) -> Result<NormalBroadcast, LocalError> {
        let aux = (&self.context.sid, &self.context.my_id, &self.rho_combined);
        let psi = SchProof::new(
            &self.context.tau,
            &self.context.x,
            &self.context.public_data.cap_a,
            &self.context.public_data.cap_x,
            &aux,
        );
        NormalBroadcast::new(serializer, Round3NormalBroadcast { psi })
    }

    fn receive_message(
        &self,
        deserializer: &Deserializer,
<<<<<<< HEAD
        from: &I,
        echo_broadcast: EchoBroadcast,
        normal_broadcast: NormalBroadcast,
        direct_message: DirectMessage,
    ) -> Result<Payload, ReceiveError<I, Self::Protocol>> {
        echo_broadcast.assert_is_none()?;
        direct_message.assert_is_none()?;

        let bc = normal_broadcast.deserialize::<Round3Message<P>>(deserializer)?;

        let data = self
            .others_data
            .get(from)
            .ok_or_else(|| LocalError::new(format!("Missing data for {from:?}")))?;

        let aux = (&self.context.sid_hash, from, &self.rid);
        if !bc.psi.verify(&data.cap_a, &data.cap_x, &aux) {
            return Err(ReceiveError::protocol(KeyInitError::R3InvalidSchProof));
=======
        from: &Id,
        message: ProtocolMessage,
    ) -> Result<Payload, ReceiveError<Id, Self::Protocol>> {
        message.echo_broadcast.assert_is_none()?;
        message.direct_message.assert_is_none()?;
        let normal_broadcast = message
            .normal_broadcast
            .deserialize::<Round3NormalBroadcast>(deserializer)?;

        let cap_a = self.cap_as.safe_get("`A` map", from)?;
        let cap_x = self.cap_xs.safe_get("`X` map", from)?;

        let aux = (&self.context.sid, from, &self.rho_combined);
        if !normal_broadcast.psi.verify(cap_a, cap_x, &aux) {
            return Err(ReceiveError::protocol(Error::R3InvalidSchProof.into()));
>>>>>>> 2587f5a9
        }
        Ok(Payload::empty())
    }

    fn finalize(
        self,
        _rng: &mut impl CryptoRngCore,
        _payloads: BTreeMap<Id, Payload>,
        _artifacts: BTreeMap<Id, Artifact>,
    ) -> Result<FinalizeOutcome<Id, Self::Protocol>, LocalError> {
        let my_id = self.context.my_id.clone();
        let mut public_shares = self.cap_xs;
        public_shares.insert(my_id.clone(), self.context.public_data.cap_x);

        // This can fail if the shares add up to zero.
        // Can't really protect from it, and it should be extremely rare.
        // If that happens one can only restart the whole thing.
        let key_share = KeyShare::<P, Id>::new(my_id, self.context.x, public_shares)?;

        Ok(FinalizeOutcome::Result(key_share))
    }
}

#[cfg(test)]
mod tests {
    use alloc::collections::BTreeSet;

    use manul::{
        dev::{run_sync, BinaryFormat, TestSessionParams, TestSigner, TestVerifier},
        signature::Keypair,
    };
    use rand_core::OsRng;

    use super::KeyInit;
    use crate::{cggmp21::TestParams, tools::protocol_shortcuts::MapValues};

    #[test]
    fn execute_keygen() {
        let signers = (0..3).map(TestSigner::new).collect::<Vec<_>>();
        let id0 = signers[0].verifying_key();

        let all_ids = signers
            .iter()
            .map(|signer| signer.verifying_key())
            .collect::<BTreeSet<_>>();
        let entry_points = signers
            .into_iter()
            .map(|signer| {
                let entry_point = KeyInit::<TestParams, TestVerifier>::new(all_ids.clone()).unwrap();
                (signer, entry_point)
            })
            .collect::<Vec<_>>();

        let shares = run_sync::<_, TestSessionParams<BinaryFormat>>(&mut OsRng, entry_points)
            .unwrap()
            .results()
            .unwrap();

        // Check that the sets of public keys are the same at each node
        let public_sets = shares.map_values_ref(|share| share.public_shares().clone());
        assert!(public_sets.values().all(|pk| pk == &public_sets[&id0]));

        // Check that the public keys correspond to the secret key shares
        let public_set = &public_sets[&id0];
        let public_from_secret = shares.map_values_ref(|share| share.secret_share().mul_by_generator());
        assert!(public_set == &public_from_secret);
    }
}<|MERGE_RESOLUTION|>--- conflicted
+++ resolved
@@ -26,14 +26,9 @@
     curve::{Point, Scalar},
     tools::{
         bitvec::BitVec,
-<<<<<<< HEAD
         hashing::{Chain, FofHasher},
-        DowncastMap, Secret, Without,
-=======
-        hashing::{Chain, FofHasher, HashOutput},
         protocol_shortcuts::{verify_that, DeserializeAll, DowncastMap, GetRound, MapValues, SafeGet, Without},
         Secret,
->>>>>>> 2587f5a9
     },
 };
 
@@ -64,7 +59,7 @@
         message: &EchoBroadcast,
     ) -> Result<(), MessageValidationError> {
         match round_id {
-            r if r == &1 => message.verify_is_not::<Round1EchoBroadcast>(deserializer),
+            r if r == &1 => message.verify_is_not::<Round1EchoBroadcast<P>>(deserializer),
             r if r == &2 => message.verify_is_not::<Round2EchoBroadcast>(deserializer),
             r if r == &3 => message.verify_is_some(),
             _ => Err(MessageValidationError::InvalidEvidence("Invalid round number".into())),
@@ -78,8 +73,8 @@
     ) -> Result<(), MessageValidationError> {
         match round_id {
             r if r == &1 => message.verify_is_some(),
-            r if r == &2 => message.verify_is_not::<Round2NormalBroadcast>(deserializer),
-            r if r == &3 => message.verify_is_not::<Round3NormalBroadcast>(deserializer),
+            r if r == &2 => message.verify_is_not::<Round2NormalBroadcast<P>>(deserializer),
+            r if r == &3 => message.verify_is_not::<Round3NormalBroadcast<P>>(deserializer),
             _ => Err(MessageValidationError::InvalidEvidence("Invalid round number".into())),
         }
     }
@@ -125,8 +120,8 @@
 fn make_sid<P: SchemeParams, Id: PartyId>(
     shared_randomness: &[u8],
     associated_data: &KeyInitAssociatedData<Id>,
-) -> HashOutput {
-    FofHasher::new_with_dst(b"KeyInit SID")
+) -> P::HashOutput {
+    FofHasher::<P>::new_with_dst(b"KeyInit SID")
         .chain_type::<P>()
         .chain(&shared_randomness)
         .chain(&associated_data.ids)
@@ -168,10 +163,10 @@
                 let r1_eb = previous_messages
                     .get_round(1)?
                     .echo_broadcast
-                    .deserialize::<Round1EchoBroadcast>(deserializer)?;
+                    .deserialize::<Round1EchoBroadcast<P>>(deserializer)?;
                 let r2_nb = message
                     .normal_broadcast
-                    .deserialize::<Round2NormalBroadcast>(deserializer)?;
+                    .deserialize::<Round2NormalBroadcast<P>>(deserializer)?;
                 let r2_eb = message
                     .echo_broadcast
                     .deserialize::<Round2EchoBroadcast>(deserializer)?;
@@ -190,14 +185,14 @@
                 let r2_nb = previous_messages
                     .get_round(2)?
                     .normal_broadcast
-                    .deserialize::<Round2NormalBroadcast>(deserializer)?;
+                    .deserialize::<Round2NormalBroadcast<P>>(deserializer)?;
                 let r2_eb = previous_messages
                     .get_round(2)?
                     .echo_broadcast
                     .deserialize::<Round2EchoBroadcast>(deserializer)?;
                 let r3_nb = message
                     .normal_broadcast
-                    .deserialize::<Round3NormalBroadcast>(deserializer)?;
+                    .deserialize::<Round3NormalBroadcast<P>>(deserializer)?;
 
                 let mut rho = r2_eb.rho;
                 for message in r2_ebs.values() {
@@ -211,41 +206,27 @@
     }
 }
 
-<<<<<<< HEAD
 #[derive(Debug, Clone, Serialize, Deserialize)]
 #[serde(bound(deserialize = "for<'x> P: Deserialize<'x>"))]
 struct PublicData<P: SchemeParams> {
     cap_x: Point<P>,
-    cap_a: SchCommitment<P>,
-    rid: BitVec,
-    u: BitVec,
-}
-
-impl<P: SchemeParams> PublicData<P> {
-    fn hash<I: Serialize>(&self, sid_hash: &P::HashOutput, id: I) -> P::HashOutput {
-        FofHasher::<P>::new_with_dst(b"KeyInit")
-            .chain(sid_hash)
-            .chain(&id)
-            .chain(self)
-=======
-#[derive(Debug, Clone)]
-pub(super) struct PublicData {
-    cap_x: Point,
-    pub(super) cap_a: SchCommitment,
+    pub(super) cap_a: SchCommitment<P>,
     rho: BitVec,
     u: BitVec,
 }
 
-impl PublicData {
-    fn hash<Id: Serialize>(&self, sid: &HashOutput, id: &Id) -> HashOutput {
-        FofHasher::new_with_dst(b"KeyInit")
+impl<P> PublicData<P>
+where
+    P: SchemeParams,
+{
+    fn hash<Id: Serialize>(&self, sid: &P::HashOutput, id: &Id) -> P::HashOutput {
+        FofHasher::<P>::new_with_dst(b"KeyInit")
             .chain(sid)
             .chain(id)
             .chain(&self.cap_x)
             .chain(&self.cap_a)
             .chain(&self.rho)
             .chain(&self.u)
->>>>>>> 2587f5a9
             .finalize()
     }
 }
@@ -287,20 +268,12 @@
 
         let other_ids = self.all_ids.clone().without(id);
 
-<<<<<<< HEAD
-        let sid_hash = FofHasher::<P>::new_with_dst(b"SID")
-            .chain_type::<P>()
-            .chain(&shared_randomness)
-            .chain(&self.all_ids)
-            .finalize();
-=======
         let sid = make_sid::<P, Id>(
             shared_randomness,
             &KeyInitAssociatedData {
                 ids: self.all_ids.clone(),
             },
         );
->>>>>>> 2587f5a9
 
         // The secret share
         let x = Secret::init_with(|| Scalar::random(rng));
@@ -312,11 +285,7 @@
         let cap_a = SchCommitment::new(&tau);
         let u = BitVec::random(rng, P::SECURITY_PARAMETER);
 
-<<<<<<< HEAD
-        let public_data = PublicData { cap_x, cap_a, rid, u };
-=======
         let public_data = PublicData { cap_x, cap_a, rho, u };
->>>>>>> 2587f5a9
 
         let context = Context {
             other_ids,
@@ -325,7 +294,6 @@
             tau,
             public_data,
             sid,
-            phantom: PhantomData,
         };
 
         Ok(BoxedRound::new_dynamic(Round1 { context }))
@@ -333,24 +301,13 @@
 }
 
 #[derive(Debug)]
-<<<<<<< HEAD
-struct Context<P: SchemeParams, I> {
-    other_ids: BTreeSet<I>,
-    my_id: I,
-    x: Secret<Scalar<P>>,
-    tau: SchSecret<P>,
-    public_data: PublicData<P>,
-    sid_hash: P::HashOutput,
-=======
-pub(super) struct Context<P, Id> {
+pub(super) struct Context<P: SchemeParams, Id> {
     pub(super) other_ids: BTreeSet<Id>,
     pub(super) my_id: Id,
-    pub(super) x: Secret<Scalar>,
-    pub(super) tau: SchSecret,
-    pub(super) public_data: PublicData,
-    pub(super) sid: HashOutput,
-    phantom: PhantomData<P>,
->>>>>>> 2587f5a9
+    pub(super) x: Secret<Scalar<P>>,
+    pub(super) tau: SchSecret<P>,
+    pub(super) public_data: PublicData<P>,
+    pub(super) sid: P::HashOutput,
 }
 
 #[derive(Debug)]
@@ -359,20 +316,19 @@
 }
 
 #[derive(Debug, Clone, Serialize, Deserialize)]
-<<<<<<< HEAD
-struct Round1Message<P: SchemeParams> {
+struct Round1EchoBroadcast<P: SchemeParams> {
     cap_v: P::HashOutput,
-=======
-struct Round1EchoBroadcast {
-    cap_v: HashOutput,
->>>>>>> 2587f5a9
 }
 
 struct Round1Payload<P: SchemeParams> {
     cap_v: P::HashOutput,
 }
 
-impl<P: SchemeParams, Id: PartyId> Round<Id> for Round1<P, Id> {
+impl<P, Id> Round<Id> for Round1<P, Id>
+where
+    P: SchemeParams,
+    Id: PartyId,
+{
     type Protocol = KeyInitProtocol<P, Id>;
 
     fn id(&self) -> RoundId {
@@ -396,32 +352,13 @@
         _rng: &mut impl CryptoRngCore,
         serializer: &Serializer,
     ) -> Result<EchoBroadcast, LocalError> {
-<<<<<<< HEAD
-        let cap_v = self
-            .context
-            .public_data
-            .hash(&self.context.sid_hash, &self.context.my_id);
-        EchoBroadcast::new(serializer, Round1Message::<P> { cap_v })
-=======
         let cap_v = self.context.public_data.hash(&self.context.sid, &self.context.my_id);
-        EchoBroadcast::new(serializer, Round1EchoBroadcast { cap_v })
->>>>>>> 2587f5a9
+        EchoBroadcast::new(serializer, Round1EchoBroadcast::<P> { cap_v })
     }
 
     fn receive_message(
         &self,
         deserializer: &Deserializer,
-<<<<<<< HEAD
-        _from: &I,
-        echo_broadcast: EchoBroadcast,
-        normal_broadcast: NormalBroadcast,
-        direct_message: DirectMessage,
-    ) -> Result<Payload, ReceiveError<I, Self::Protocol>> {
-        normal_broadcast.assert_is_none()?;
-        direct_message.assert_is_none()?;
-        let echo = echo_broadcast.deserialize::<Round1Message<P>>(deserializer)?;
-        Ok(Payload::new(Round1Payload::<P> { cap_v: echo.cap_v }))
-=======
         _from: &Id,
         message: ProtocolMessage,
     ) -> Result<Payload, ReceiveError<Id, Self::Protocol>> {
@@ -429,53 +366,32 @@
         message.direct_message.assert_is_none()?;
         let echo_broadcast = message
             .echo_broadcast
-            .deserialize::<Round1EchoBroadcast>(deserializer)?;
-        Ok(Payload::new(Round1Payload {
+            .deserialize::<Round1EchoBroadcast<P>>(deserializer)?;
+        Ok(Payload::new(Round1Payload::<P> {
             cap_v: echo_broadcast.cap_v,
         }))
->>>>>>> 2587f5a9
     }
 
     fn finalize(
         self,
         _rng: &mut impl CryptoRngCore,
-<<<<<<< HEAD
-        payloads: BTreeMap<I, Payload>,
-        _artifacts: BTreeMap<I, Artifact>,
-    ) -> Result<FinalizeOutcome<I, Self::Protocol>, LocalError> {
-        let payloads = payloads.downcast_all::<Round1Payload<P>>()?;
-        let others_cap_v = payloads.into_iter().map(|(k, v)| (k, v.cap_v)).collect();
-        Ok(FinalizeOutcome::AnotherRound(BoxedRound::new_dynamic(Round2 {
-            others_cap_v,
-            context: self.context,
-        })))
-=======
         payloads: BTreeMap<Id, Payload>,
         _artifacts: BTreeMap<Id, Artifact>,
     ) -> Result<FinalizeOutcome<Id, Self::Protocol>, LocalError> {
-        let payloads = payloads.downcast_all::<Round1Payload>()?;
+        let payloads = payloads.downcast_all::<Round1Payload<P>>()?;
         let cap_vs = payloads.map_values(|payload| payload.cap_v);
         let next_round = Round2 {
             context: self.context,
             cap_vs,
-            phantom: PhantomData,
         };
         Ok(FinalizeOutcome::AnotherRound(BoxedRound::new_dynamic(next_round)))
->>>>>>> 2587f5a9
     }
 }
 
 #[derive(Debug)]
-<<<<<<< HEAD
-struct Round2<P: SchemeParams, I> {
-    context: Context<P, I>,
-    others_cap_v: BTreeMap<I, P::HashOutput>,
-=======
 struct Round2<P: SchemeParams, Id> {
     context: Context<P, Id>,
-    cap_vs: BTreeMap<Id, HashOutput>,
-    phantom: PhantomData<P>,
->>>>>>> 2587f5a9
+    cap_vs: BTreeMap<Id, P::HashOutput>,
 }
 
 #[derive(Clone, Serialize, Deserialize)]
@@ -484,15 +400,16 @@
 }
 
 #[derive(Clone, Serialize, Deserialize)]
-pub(super) struct Round2NormalBroadcast {
-    cap_x: Point,
-    cap_a: SchCommitment,
+#[serde(bound(deserialize = "for<'x> P: Deserialize<'x>"))]
+pub(super) struct Round2NormalBroadcast<P: SchemeParams> {
+    cap_x: Point<P>,
+    cap_a: SchCommitment<P>,
     pub(super) u: BitVec,
 }
 
-struct Round2Payload {
-    cap_x: Point,
-    cap_a: SchCommitment,
+struct Round2Payload<P: SchemeParams> {
+    cap_x: Point<P>,
+    cap_a: SchCommitment<P>,
     rho: BitVec,
 }
 
@@ -552,7 +469,7 @@
         message.direct_message.assert_is_none()?;
         let normal_broadcast = message
             .normal_broadcast
-            .deserialize::<Round2NormalBroadcast>(deserializer)?;
+            .deserialize::<Round2NormalBroadcast<P>>(deserializer)?;
         let echo_broadcast = message
             .echo_broadcast
             .deserialize::<Round2EchoBroadcast>(deserializer)?;
@@ -582,7 +499,7 @@
         payloads: BTreeMap<Id, Payload>,
         _artifacts: BTreeMap<Id, Artifact>,
     ) -> Result<FinalizeOutcome<Id, Self::Protocol>, LocalError> {
-        let payloads = payloads.downcast_all::<Round2Payload>()?;
+        let payloads = payloads.downcast_all::<Round2Payload<P>>()?;
 
         let mut rho_combined = self.context.public_data.rho.clone();
         for payload in payloads.values() {
@@ -594,45 +511,27 @@
 
         let next_round = Round3 {
             context: self.context,
-<<<<<<< HEAD
-            others_data,
-            rid,
-        })))
-=======
             cap_xs,
             cap_as,
             rho_combined,
         };
 
         Ok(FinalizeOutcome::AnotherRound(BoxedRound::new_dynamic(next_round)))
->>>>>>> 2587f5a9
     }
 }
 
 #[derive(Debug)]
-<<<<<<< HEAD
-struct Round3<P: SchemeParams, I> {
-    context: Context<P, I>,
-    others_data: BTreeMap<I, PublicData<P>>,
-    rid: BitVec,
+pub(super) struct Round3<P: SchemeParams, Id> {
+    pub(super) context: Context<P, Id>,
+    pub(super) cap_xs: BTreeMap<Id, Point<P>>,
+    pub(super) cap_as: BTreeMap<Id, SchCommitment<P>>,
+    pub(super) rho_combined: BitVec,
 }
 
 #[derive(Clone, Serialize, Deserialize)]
 #[serde(bound(deserialize = "for<'x> P: Deserialize<'x>"))]
-struct Round3Message<P: SchemeParams> {
-    psi: SchProof<P>,
-=======
-pub(super) struct Round3<P: SchemeParams, Id> {
-    pub(super) context: Context<P, Id>,
-    pub(super) cap_xs: BTreeMap<Id, Point>,
-    pub(super) cap_as: BTreeMap<Id, SchCommitment>,
-    pub(super) rho_combined: BitVec,
-}
-
-#[derive(Clone, Serialize, Deserialize)]
-pub(super) struct Round3NormalBroadcast {
-    pub(super) psi: SchProof,
->>>>>>> 2587f5a9
+pub(super) struct Round3NormalBroadcast<P: SchemeParams> {
+    pub(super) psi: SchProof<P>,
 }
 
 impl<P: SchemeParams, Id: PartyId> Round<Id> for Round3<P, Id> {
@@ -677,26 +576,6 @@
     fn receive_message(
         &self,
         deserializer: &Deserializer,
-<<<<<<< HEAD
-        from: &I,
-        echo_broadcast: EchoBroadcast,
-        normal_broadcast: NormalBroadcast,
-        direct_message: DirectMessage,
-    ) -> Result<Payload, ReceiveError<I, Self::Protocol>> {
-        echo_broadcast.assert_is_none()?;
-        direct_message.assert_is_none()?;
-
-        let bc = normal_broadcast.deserialize::<Round3Message<P>>(deserializer)?;
-
-        let data = self
-            .others_data
-            .get(from)
-            .ok_or_else(|| LocalError::new(format!("Missing data for {from:?}")))?;
-
-        let aux = (&self.context.sid_hash, from, &self.rid);
-        if !bc.psi.verify(&data.cap_a, &data.cap_x, &aux) {
-            return Err(ReceiveError::protocol(KeyInitError::R3InvalidSchProof));
-=======
         from: &Id,
         message: ProtocolMessage,
     ) -> Result<Payload, ReceiveError<Id, Self::Protocol>> {
@@ -704,7 +583,7 @@
         message.direct_message.assert_is_none()?;
         let normal_broadcast = message
             .normal_broadcast
-            .deserialize::<Round3NormalBroadcast>(deserializer)?;
+            .deserialize::<Round3NormalBroadcast<P>>(deserializer)?;
 
         let cap_a = self.cap_as.safe_get("`A` map", from)?;
         let cap_x = self.cap_xs.safe_get("`X` map", from)?;
@@ -712,7 +591,6 @@
         let aux = (&self.context.sid, from, &self.rho_combined);
         if !normal_broadcast.psi.verify(cap_a, cap_x, &aux) {
             return Err(ReceiveError::protocol(Error::R3InvalidSchProof.into()));
->>>>>>> 2587f5a9
         }
         Ok(Payload::empty())
     }
