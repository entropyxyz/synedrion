--- conflicted
+++ resolved
@@ -221,16 +221,13 @@
         let aux: &[u8] = b"abcde";
 
         let proof = ModProof::<Params>::new(&mut OsRng, &sk, &aux);
-<<<<<<< HEAD
+
         // Roundtrip works
         let res = BinaryFormat::serialize(proof);
         assert!(res.is_ok());
         let payload = res.unwrap();
         let proof: ModProof<Params> = BinaryFormat::deserialize(&payload).unwrap();
 
-        assert!(proof.verify(&mut OsRng, pk, &aux));
-=======
         assert!(proof.verify(pk, &aux));
->>>>>>> b20121d6
     }
 }