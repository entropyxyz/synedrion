//! Paillier Affine Operation with Group Commitment in Range ($\Pi^{aff-g}$, Fig. 25)

use rand_core::CryptoRngCore;
use serde::{Deserialize, Serialize};

use super::super::{
    conversion::{public_signed_from_scalar, scalar_from_signed, secret_scalar_from_signed},
    SchemeParams,
};
use crate::{
    curve::{Point, Scalar},
    paillier::{
        Ciphertext, CiphertextWire, MaskedRandomizer, PaillierParams, PublicKeyPaillier, RPCommitmentWire, RPParams,
        Randomizer,
    },
    tools::hashing::{Chain, Hashable, XofHasher},
    uint::{PublicSigned, SecretSigned},
};

const HASH_TAG: &[u8] = b"P_aff_g";

pub(crate) struct AffGSecretInputs<'a, P: SchemeParams> {
    /// $x ∈ ±2^\ell$.
    pub x: &'a SecretSigned<<P::Paillier as PaillierParams>::Uint>,
    /// $y ∈ ±2^{\ell^\prime}$.
    pub y: &'a SecretSigned<<P::Paillier as PaillierParams>::Uint>,
    /// $\rho$, a Paillier randomizer for the public key $N_0$.
    pub rho: &'a Randomizer<P::Paillier>,
    /// $\rho_y$, a Paillier randomizer for the public key $N_1$.
    pub rho_y: &'a Randomizer<P::Paillier>,
}

pub(crate) struct AffGPublicInputs<'a, P: SchemeParams> {
    /// Paillier public keys $N_0$.
    pub pk0: &'a PublicKeyPaillier<P::Paillier>,
    /// Paillier public keys $N_1$.
    pub pk1: &'a PublicKeyPaillier<P::Paillier>,
    /// Paillier ciphertext $C$ encrypted with $N_0$.
    pub cap_c: &'a Ciphertext<P::Paillier>,
    /// Paillier ciphertext $D = C (*) x (+) enc_0(-y, \rho)$.
    // DEVIATION FROM THE PAPER.
    // The proof in the paper assumes $D = C (*) x (+) enc_0(y, \rho)$.
    // But the way it is used in the Presigning, $D$ will actually be $... (+) enc_0(-y, \rho)$.
    // So we have to negate several variables when constructing the proof for the whole thing to work.
    pub cap_d: &'a Ciphertext<P::Paillier>,
    /// Paillier ciphertext $Y = enc_1(y, \rho_y)$.
    pub cap_y: &'a Ciphertext<P::Paillier>,
    /// Point $X = g * x$, where $g$ is the curve generator.
    pub cap_x: &'a Point<P>,
}

/// ZK proof: Paillier Affine Operation with Group Commitment in Range.
#[derive(Debug, Clone, Serialize, Deserialize)]
#[serde(bound(deserialize = "
    Scalar<P>: for<'x> Deserialize<'x>,
    Point<P>: for<'x> Deserialize<'x>
"))]
pub(crate) struct AffGProof<P: SchemeParams> {
    e: Scalar<P>,
    cap_a: CiphertextWire<P::Paillier>,
    cap_b_x: Point<P>,
    cap_b_y: CiphertextWire<P::Paillier>,
    cap_e: RPCommitmentWire<P::Paillier>,
    cap_s: RPCommitmentWire<P::Paillier>,
    cap_f: RPCommitmentWire<P::Paillier>,
    cap_t: RPCommitmentWire<P::Paillier>,
    z1: PublicSigned<<P::Paillier as PaillierParams>::Uint>,
    z2: PublicSigned<<P::Paillier as PaillierParams>::Uint>,
    z3: PublicSigned<<P::Paillier as PaillierParams>::WideUint>,
    z4: PublicSigned<<P::Paillier as PaillierParams>::WideUint>,
    w: MaskedRandomizer<P::Paillier>,
    w_y: MaskedRandomizer<P::Paillier>,
}

impl<P: SchemeParams> AffGProof<P> {
    pub fn new(
        rng: &mut impl CryptoRngCore,
        secret: AffGSecretInputs<'_, P>,
        public: AffGPublicInputs<'_, P>,
        setup: &RPParams<P::Paillier>,
        aux: &impl Hashable,
    ) -> Self {
        secret.x.assert_exponent_range(P::L_BOUND);
        secret.y.assert_exponent_range(P::LP_BOUND);
        assert!(public.cap_c.public_key() == public.pk0);
        assert!(public.cap_d.public_key() == public.pk0);
        assert!(public.cap_y.public_key() == public.pk1);

        let hat_cap_n = setup.modulus();

        let alpha = SecretSigned::random_in_exponent_range(rng, P::L_BOUND + P::EPS_BOUND);
        let beta = SecretSigned::random_in_exponent_range(rng, P::LP_BOUND + P::EPS_BOUND);

        let r = Randomizer::random(rng, public.pk0);
        let r_y = Randomizer::random(rng, public.pk1);

        let gamma = SecretSigned::random_in_exponent_range_scaled(rng, P::L_BOUND + P::EPS_BOUND, hat_cap_n);
        let m = SecretSigned::random_in_exponent_range_scaled(rng, P::L_BOUND, hat_cap_n);
        let delta = SecretSigned::random_in_exponent_range_scaled(rng, P::L_BOUND + P::EPS_BOUND, hat_cap_n);
        let mu = SecretSigned::random_in_exponent_range_scaled(rng, P::L_BOUND, hat_cap_n);

        let cap_a = (public.cap_c * &alpha + Ciphertext::new_with_randomizer(public.pk0, &beta, &r)).to_wire();
        let cap_b_x = secret_scalar_from_signed::<P>(&alpha).mul_by_generator();
<<<<<<< HEAD
        let cap_b_y = Ciphertext::new_with_randomizer_signed(public.pk1, &beta, &r_y).to_wire();
        let cap_e = setup.commit_secret_mixed(&alpha, &gamma).to_wire();
        let cap_s = setup.commit_secret_mixed(secret.x, &m).to_wire();
        let cap_f = setup.commit_secret_mixed(&beta, &delta).to_wire();
=======
        let cap_b_y = Ciphertext::new_with_randomizer(public.pk1, &beta, &r_y).to_wire();
        let cap_e = setup.commit(&alpha, &gamma).to_wire();
        let cap_s = setup.commit(secret.x, &m).to_wire();
        let cap_f = setup.commit(&beta, &delta).to_wire();
>>>>>>> 79cf8b4f

        // DEVIATION FROM THE PAPER.
        // See the comment in `AffGPublicInputs`.
        // Original: $s^y$. Modified: $s^{-y}$
        let cap_t = setup.commit_secret_mixed(&(-secret.y), &mu).to_wire();

        let mut reader = XofHasher::new_with_dst(HASH_TAG)
            // commitments
            .chain(&cap_a)
            .chain(&cap_b_x)
            .chain(&cap_b_y)
            .chain(&cap_e)
            .chain(&cap_f)
            .chain(&cap_s)
            .chain(&cap_t)
            // public parameters
            .chain(public.pk0.as_wire())
            .chain(public.pk1.as_wire())
            .chain(&public.cap_c.to_wire())
            .chain(&public.cap_d.to_wire())
            .chain(&public.cap_y.to_wire())
            .chain(public.cap_x)
            .chain(&setup.to_wire())
            .chain(aux)
            .finalize_to_reader();

        // Non-interactive challenge
        let e_scalar = Scalar::from_xof_reader(&mut reader);
        let e = public_signed_from_scalar::<P>(&e_scalar);
        let e_wide = e.to_wide();

        let z1 = (alpha + secret.x * e).to_public();

        // DEVIATION FROM THE PAPER.
        // See the comment in `AffGPublicInputs`.
        // Original: $z_2 = \beta + e y$
        // Modified: $z_2 = \beta - e y$
        let z2 = (beta + (-secret.y) * e).to_public();

        let z3 = (gamma + m * e_wide).to_public();
        let z4 = (delta + mu * e_wide).to_public();

        let w = secret.rho.to_masked(&r, &e);

        // DEVIATION FROM THE PAPER.
        // See the comment in `AffGPublicInputs`.
        // Original: $\rho_y^e$. Modified: $\rho_y^{-e}$.
        let w_y = secret.rho_y.to_masked(&r_y, &-e);

        Self {
            e: e_scalar,
            cap_a,
            cap_b_x,
            cap_b_y,
            cap_e,
            cap_s,
            cap_f,
            cap_t,
            z1,
            z2,
            z3,
            z4,
            w,
            w_y,
        }
    }

    pub fn verify(&self, public: AffGPublicInputs<'_, P>, setup: &RPParams<P::Paillier>, aux: &impl Hashable) -> bool {
        assert!(public.cap_c.public_key() == public.pk0);
        assert!(public.cap_d.public_key() == public.pk0);
        assert!(public.cap_y.public_key() == public.pk1);

        let mut reader = XofHasher::new_with_dst(HASH_TAG)
            // commitments
            .chain(&self.cap_a)
            .chain(&self.cap_b_x)
            .chain(&self.cap_b_y)
            .chain(&self.cap_e)
            .chain(&self.cap_f)
            .chain(&self.cap_s)
            .chain(&self.cap_t)
            // public parameters
            .chain(public.pk0.as_wire())
            .chain(public.pk1.as_wire())
            .chain(&public.cap_c.to_wire())
            .chain(&public.cap_d.to_wire())
            .chain(&public.cap_y.to_wire())
            .chain(public.cap_x)
            .chain(&setup.to_wire())
            .chain(aux)
            .finalize_to_reader();

        // Non-interactive challenge
        let e_scalar = Scalar::from_xof_reader(&mut reader);

        if e_scalar != self.e {
            return false;
        }

        let e = public_signed_from_scalar::<P>(&e_scalar);

        // Range checks

        if !self.z1.is_in_exponent_range(P::L_BOUND + P::EPS_BOUND) {
            return false;
        }

        if !self.z2.is_in_exponent_range(P::LP_BOUND + P::EPS_BOUND) {
            return false;
        }

        // C (*) z_1 (+) enc_0(z_2, w) == A (+) D (*) e
        if public.cap_c * &self.z1 + Ciphertext::new_public_with_randomizer(public.pk0, &self.z2, &self.w)
            != public.cap_d * &e + self.cap_a.to_precomputed(public.pk0)
        {
            return false;
        }

        // g^{z_1} == B_x X^e
        if scalar_from_signed::<P>(&self.z1).mul_by_generator() != self.cap_b_x + public.cap_x * e_scalar {
            return false;
        }

        // DEVIATION FROM THE PAPER.
        // See the comment in `AffGPublicInputs`.
        // Original: `Y^e`. Modified `Y^{-e}`.
        //
        // enc_1(z_2, w_y) == B_y (+) Y (*) (-e)
        if Ciphertext::new_public_with_randomizer(public.pk1, &self.z2, &self.w_y)
            != public.cap_y * &(-e) + self.cap_b_y.to_precomputed(public.pk1)
        {
            return false;
        }

        // s^{z_1} t^{z_3} == E S^e \mod \hat{N}
        let cap_e = self.cap_e.to_precomputed(setup);
        let cap_s = self.cap_s.to_precomputed(setup);
        if setup.commit_pub_mixed(&self.z1, &self.z3) != &cap_e * &cap_s.pow(&e) {
            return false;
        }

        // s^{z_2} t^{z_4} == F T^e \mod \hat{N}
        let cap_f = self.cap_f.to_precomputed(setup);
        let cap_t = self.cap_t.to_precomputed(setup);
        if setup.commit_pub_mixed(&self.z2, &self.z4) != &cap_f * &cap_t.pow(&e) {
            return false;
        }

        true
    }
}

#[cfg(test)]
mod tests {
    use manul::{dev::BinaryFormat, session::WireFormat};
    use rand_core::OsRng;

    use super::{AffGProof, AffGPublicInputs, AffGSecretInputs};
    use crate::{
        cggmp21::{conversion::secret_scalar_from_signed, SchemeParams, TestParams},
        paillier::{Ciphertext, RPParams, Randomizer, SecretKeyPaillierWire},
        uint::SecretSigned,
    };

    #[test_log::test]
    fn prove_and_verify() {
        type Params = TestParams;
        type Paillier = <Params as SchemeParams>::Paillier;

        let sk0 = SecretKeyPaillierWire::<Paillier>::random(&mut OsRng).into_precomputed();
        let pk0 = sk0.public_key();

        let sk1 = SecretKeyPaillierWire::<Paillier>::random(&mut OsRng).into_precomputed();
        let pk1 = sk1.public_key();

        let rp_params = RPParams::random(&mut OsRng);

        let aux: &[u8] = b"abcde";

        let x = SecretSigned::random_in_exponent_range(&mut OsRng, Params::L_BOUND);
        let y = SecretSigned::random_in_exponent_range(&mut OsRng, Params::LP_BOUND);

        let rho = Randomizer::random(&mut OsRng, pk0);
        let rho_y = Randomizer::random(&mut OsRng, pk1);
        let secret = SecretSigned::random_in_exponent_range(&mut OsRng, Params::L_BOUND);
        let cap_c = Ciphertext::new(&mut OsRng, pk0, &secret);

<<<<<<< HEAD
        let cap_d = &cap_c * &x + Ciphertext::new_with_randomizer_signed(pk0, &-&y, &rho);
        let cap_y = Ciphertext::new_with_randomizer_signed(pk1, &y, &rho_y);
        let cap_x = secret_scalar_from_signed::<Params>(&x).mul_by_generator();
=======
        let cap_d = &cap_c * &x + Ciphertext::new_with_randomizer(pk0, &-&y, &rho);
        let cap_y = Ciphertext::new_with_randomizer(pk1, &y, &rho_y);
        let cap_x = secret_scalar_from_signed::<TestParams>(&x).mul_by_generator();
>>>>>>> 79cf8b4f

        let proof = AffGProof::<Params>::new(
            &mut OsRng,
            AffGSecretInputs {
                x: &x,
                y: &y,
                rho: &rho,
                rho_y: &rho_y,
            },
            AffGPublicInputs {
                pk0,
                pk1,
                cap_c: &cap_c,
                cap_d: &cap_d,
                cap_y: &cap_y,
                cap_x: &cap_x,
            },
            &rp_params,
            &aux,
        );

        // Roundtrip works
        let res = BinaryFormat::serialize(proof);
        assert!(res.is_ok());
        let payload = res.unwrap();
        let proof: AffGProof<Params> = BinaryFormat::deserialize(&payload).unwrap();

        let rp_params = rp_params.to_wire().to_precomputed();

        assert!(proof.verify(
            AffGPublicInputs {
                pk0,
                pk1,
                cap_c: &cap_c,
                cap_d: &cap_d,
                cap_y: &cap_y,
                cap_x: &cap_x,
            },
            &rp_params,
            &aux
        ));
    }
}<|MERGE_RESOLUTION|>--- conflicted
+++ resolved
@@ -101,17 +101,10 @@
 
         let cap_a = (public.cap_c * &alpha + Ciphertext::new_with_randomizer(public.pk0, &beta, &r)).to_wire();
         let cap_b_x = secret_scalar_from_signed::<P>(&alpha).mul_by_generator();
-<<<<<<< HEAD
-        let cap_b_y = Ciphertext::new_with_randomizer_signed(public.pk1, &beta, &r_y).to_wire();
+        let cap_b_y = Ciphertext::new_with_randomizer(public.pk1, &beta, &r_y).to_wire();
         let cap_e = setup.commit_secret_mixed(&alpha, &gamma).to_wire();
         let cap_s = setup.commit_secret_mixed(secret.x, &m).to_wire();
         let cap_f = setup.commit_secret_mixed(&beta, &delta).to_wire();
-=======
-        let cap_b_y = Ciphertext::new_with_randomizer(public.pk1, &beta, &r_y).to_wire();
-        let cap_e = setup.commit(&alpha, &gamma).to_wire();
-        let cap_s = setup.commit(secret.x, &m).to_wire();
-        let cap_f = setup.commit(&beta, &delta).to_wire();
->>>>>>> 79cf8b4f
 
         // DEVIATION FROM THE PAPER.
         // See the comment in `AffGPublicInputs`.
@@ -299,15 +292,9 @@
         let secret = SecretSigned::random_in_exponent_range(&mut OsRng, Params::L_BOUND);
         let cap_c = Ciphertext::new(&mut OsRng, pk0, &secret);
 
-<<<<<<< HEAD
-        let cap_d = &cap_c * &x + Ciphertext::new_with_randomizer_signed(pk0, &-&y, &rho);
-        let cap_y = Ciphertext::new_with_randomizer_signed(pk1, &y, &rho_y);
-        let cap_x = secret_scalar_from_signed::<Params>(&x).mul_by_generator();
-=======
         let cap_d = &cap_c * &x + Ciphertext::new_with_randomizer(pk0, &-&y, &rho);
         let cap_y = Ciphertext::new_with_randomizer(pk1, &y, &rho_y);
-        let cap_x = secret_scalar_from_signed::<TestParams>(&x).mul_by_generator();
->>>>>>> 79cf8b4f
+        let cap_x = secret_scalar_from_signed::<Params>(&x).mul_by_generator();
 
         let proof = AffGProof::<Params>::new(
             &mut OsRng,
