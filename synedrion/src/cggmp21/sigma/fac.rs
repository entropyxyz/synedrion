//! Small-Factor Proof ($\Pi^{fac}$, Section A.4, Fig. 26)

use crypto_bigint::Integer;
use rand_core::CryptoRngCore;
use serde::{Deserialize, Serialize};

use super::super::SchemeParams;
use crate::{
    paillier::{PaillierParams, PublicKeyPaillier, RPCommitmentWire, RPParams, SecretKeyPaillier},
    tools::hashing::{Chain, Hashable, XofHasher},
    uint::{HasWide, PublicSigned, SecretSigned},
};

const HASH_TAG: &[u8] = b"P_fac";

/**
ZK proof: No small factor proof.

Secret inputs:
- primes $p$, $q$ such that $p, q < ±\sqrt{N_0} 2^\ell$.

Public inputs:
- Paillier public key $N_0 = p * q$,
- Setup parameters ($\hat{N}$, $s$, $t$).
*/
#[derive(Debug, Clone, Serialize, Deserialize)]
pub(crate) struct FacProof<P: SchemeParams> {
    e: PublicSigned<<P::Paillier as PaillierParams>::Uint>,
    cap_p: RPCommitmentWire<P::Paillier>,
    cap_q: RPCommitmentWire<P::Paillier>,
    cap_a: RPCommitmentWire<P::Paillier>,
    cap_b: RPCommitmentWire<P::Paillier>,
    cap_t: RPCommitmentWire<P::Paillier>,
    z1: PublicSigned<<P::Paillier as PaillierParams>::WideUint>,
    z2: PublicSigned<<P::Paillier as PaillierParams>::WideUint>,
    w1: PublicSigned<<P::Paillier as PaillierParams>::WideUint>,
    w2: PublicSigned<<P::Paillier as PaillierParams>::WideUint>,
    v: PublicSigned<<P::Paillier as PaillierParams>::ExtraWideUint>,
}

impl<P: SchemeParams> FacProof<P> {
    pub fn new(
        rng: &mut impl CryptoRngCore,
        sk0: &SecretKeyPaillier<P::Paillier>,
        setup: &RPParams<P::Paillier>,
        aux: &impl Hashable,
    ) -> Self {
        let pk0 = sk0.public_key();

        // TODO (#192): this assertion is currently not satisfied for TestParams.
        // assert!(pk0.modulus().bits_vartime() > 4 * P::L_BOUND);

        let hat_cap_n = setup.modulus(); // $\hat{N}$

        // NOTE: using `2^(Paillier::PRIME_BITS - 2)` as $\sqrt{N_0}$ (which is its lower bound)
        // According to the authors of the paper, it is acceptable.
        // In the end of the day, we're proving that `p, q < sqrt{N_0} 2^\ell`,
        // and really they should be `~ sqrt{N_0}`.
        // Note that it has to be matched when we check the range of
        // `z1` and `z2` during verification.
        let sqrt_cap_n =
            <P::Paillier as PaillierParams>::Uint::one() << (<P::Paillier as PaillierParams>::PRIME_BITS - 2);

        let alpha = SecretSigned::random_in_exponent_range_scaled(rng, P::L_BOUND + P::EPS_BOUND, &sqrt_cap_n);
        let beta = SecretSigned::random_in_exponent_range_scaled(rng, P::L_BOUND + P::EPS_BOUND, &sqrt_cap_n);
        let mu = SecretSigned::random_in_exponent_range_scaled(rng, P::L_BOUND, hat_cap_n);
        let nu = SecretSigned::random_in_exponent_range_scaled(rng, P::L_BOUND, hat_cap_n);

        // N_0 \hat{N}
        let scale = pk0.modulus().mul_wide(hat_cap_n);

        let r = SecretSigned::<<P::Paillier as PaillierParams>::Uint>::random_in_exponent_range_scaled_wide(
            rng,
            P::L_BOUND + P::EPS_BOUND,
            &scale,
        );
        let x = SecretSigned::random_in_exponent_range_scaled(rng, P::L_BOUND + P::EPS_BOUND, hat_cap_n);
        let y = SecretSigned::random_in_exponent_range_scaled(rng, P::L_BOUND + P::EPS_BOUND, hat_cap_n);

        let p = sk0.p_signed();
        let q = sk0.q_signed();

<<<<<<< HEAD
        let cap_p = setup.commit_secret_mixed(&p, &mu).to_wire();
        let cap_q = setup.commit_secret_mixed(&q, &nu);
        let cap_a = setup.commit_secret(&alpha, &x).to_wire();
        let cap_b = setup.commit_secret(&beta, &y).to_wire();
        let cap_t = (&cap_q.pow(&alpha) * &setup.commit_zero(&r)).to_wire();
=======
        let cap_p = setup.commit(&p, &mu).to_wire();
        let cap_q = setup.commit(&q, &nu);
        let cap_a = setup.commit(&alpha, &x).to_wire();
        let cap_b = setup.commit(&beta, &y).to_wire();
        let cap_t = (&cap_q.pow(&alpha) * &setup.commit_zero_value(&r)).to_wire();
>>>>>>> 79cf8b4f
        let cap_q = cap_q.to_wire();

        let mut reader = XofHasher::new_with_dst(HASH_TAG)
            // commitments
            .chain(&cap_p)
            .chain(&cap_q)
            .chain(&cap_a)
            .chain(&cap_b)
            .chain(&cap_t)
            // public parameters
            .chain(pk0.as_wire())
            .chain(&setup.to_wire())
            .chain(aux)
            .finalize_to_reader();

        // Non-interactive challenge
        let e = PublicSigned::from_xof_reader_in_exponent_range(&mut reader, P::L_BOUND);
        let e_wide = e.to_wide();

        let z1 = (alpha + (&p * e).to_wide()).to_public();
        let z2 = (beta + (q * e).to_wide()).to_public();
        let w1 = (x + mu * e_wide).to_public();
        let w2 = (y + &nu * e_wide).to_public();
        let v = (r - p.mul_wide_public(&e).mul_wide(&nu)).to_public();

        Self {
            e,
            cap_p,
            cap_q,
            cap_a,
            cap_b,
            cap_t,
            z1,
            z2,
            w1,
            w2,
            v,
        }
    }

    pub fn verify(
        &self,
        pk0: &PublicKeyPaillier<P::Paillier>,
        setup: &RPParams<P::Paillier>,
        aux: &impl Hashable,
    ) -> bool {
        let mut reader = XofHasher::new_with_dst(HASH_TAG)
            // commitments
            .chain(&self.cap_p)
            .chain(&self.cap_q)
            .chain(&self.cap_a)
            .chain(&self.cap_b)
            .chain(&self.cap_t)
            // public parameters
            .chain(pk0.as_wire())
            .chain(&setup.to_wire())
            .chain(aux)
            .finalize_to_reader();

        // Non-interactive challenge
        let e = PublicSigned::from_xof_reader_in_exponent_range(&mut reader, P::L_BOUND);

        if e != self.e {
            return false;
        }

<<<<<<< HEAD
        // R = s^{N_0} t^\sigma
        let cap_r = &setup.commit_pub_mixed(&pk0.modulus_signed(), &self.sigma);

        // s^{z_1} t^{\omega_1} == A * P^e \mod \hat{N}
        let cap_a = self.cap_a.to_precomputed(setup);
        let cap_p = self.cap_p.to_precomputed(setup);
        if setup.commit_pub(&self.z1, &self.omega1) != &cap_a * &cap_p.pow(&e) {
            return false;
        }

        // s^{z_2} t^{\omega_2} == B * Q^e \mod \hat{N}
        let cap_b = self.cap_b.to_precomputed(setup);
        let cap_q = self.cap_q.to_precomputed(setup);
        if setup.commit_pub(&self.z2, &self.omega2) != &cap_b * &cap_q.pow(&e) {
            return false;
        }

        // Q^{z_1} * t^v == T * R^e \mod \hat{N}
        let cap_t = self.cap_t.to_precomputed(setup);
        if &cap_q.pow(&self.z1) * &setup.commit_zero(&self.v) != &cap_t * &cap_r.pow(&e) {
            return false;
        }

=======
>>>>>>> 79cf8b4f
        // NOTE: since when creating this proof we generated `alpha` and `beta`
        // using the approximation `sqrt(N_0) ~ 2^(PRIME_BITS - 2)`,
        // this is the bound we are using here as well.

        // z1 ∈ ±\sqrt{N_0} 2^{\ell + \eps}
        if !self
            .z1
            .is_in_exponent_range(P::L_BOUND + P::EPS_BOUND + <P::Paillier as PaillierParams>::PRIME_BITS - 2)
        {
            return false;
        }

        // z2 ∈ ±\sqrt{N_0} 2^{\ell + \eps}
        if !self
            .z2
            .is_in_exponent_range(P::L_BOUND + P::EPS_BOUND + <P::Paillier as PaillierParams>::PRIME_BITS - 2)
        {
            return false;
        }

        // R = s^{N_0}
        let cap_r = &setup.commit_zero_randomizer(&pk0.modulus_signed());

        // s^{z_1} t^{w_1} == A P^e \mod \hat{N}
        let cap_a = self.cap_a.to_precomputed(setup);
        let cap_p = self.cap_p.to_precomputed(setup);
        if setup.commit(&self.z1, &self.w1) != &cap_a * &cap_p.pow(&e) {
            return false;
        }

        // s^{z_2} t^{w_2} == B Q^e \mod \hat{N}
        let cap_b = self.cap_b.to_precomputed(setup);
        let cap_q = self.cap_q.to_precomputed(setup);
        if setup.commit(&self.z2, &self.w2) != &cap_b * &cap_q.pow(&e) {
            return false;
        }

        // Q^{z_1} * t^v == T R^e \mod \hat{N}
        let cap_t = self.cap_t.to_precomputed(setup);
        if &cap_q.pow(&self.z1) * &setup.commit_zero_value(&self.v) != &cap_t * &cap_r.pow(&e) {
            return false;
        }

        true
    }
}

#[cfg(test)]
mod tests {
    use manul::{dev::BinaryFormat, session::WireFormat};
    use rand_core::OsRng;

    use super::FacProof;
    use crate::{
        cggmp21::{SchemeParams, TestParams},
        paillier::{RPParams, SecretKeyPaillierWire},
    };

    #[test]
    fn prove_and_verify() {
        type Params = TestParams;
        type Paillier = <Params as SchemeParams>::Paillier;

        let sk = SecretKeyPaillierWire::<Paillier>::random(&mut OsRng).into_precomputed();
        let pk = sk.public_key();

        let setup = RPParams::random(&mut OsRng);

        let aux: &[u8] = b"abcde";

        let proof = FacProof::<Params>::new(&mut OsRng, &sk, &setup, &aux);

        // Roundtrip works
        let res = BinaryFormat::serialize(proof);
        assert!(res.is_ok());
        let payload = res.unwrap();
        let proof: FacProof<Params> = BinaryFormat::deserialize(&payload).unwrap();

        let rp_params = setup.to_wire().to_precomputed();
        let pubkey = pk.clone().into_wire().into_precomputed();
        assert!(proof.verify(&pubkey, &rp_params, &aux));
    }

    #[test_log::test]
    fn prove_and_verify_wire_payload() {
        type Params = TestParams;
        type Paillier = <Params as SchemeParams>::Paillier;

        let sk = SecretKeyPaillierWire::<Paillier>::random(&mut OsRng).into_precomputed();
        let pk = sk.public_key();

        let setup = RPParams::random(&mut OsRng);

        let aux: &[u8] = b"abcde";

        let proof = FacProof::<Params>::new(&mut OsRng, &sk, &setup, &aux);

        // Roundtrip works
        let res = BinaryFormat::serialize(proof);
        assert!(res.is_ok());
        let payload = res.unwrap();

        let rp_params = setup.to_wire().to_precomputed();
        let pubkey = pk.clone().into_wire().into_precomputed();
        let proof: FacProof<Params> = BinaryFormat::deserialize(&payload).unwrap();
        assert!(proof.verify(&pubkey, &rp_params, &aux));
    }
}<|MERGE_RESOLUTION|>--- conflicted
+++ resolved
@@ -80,19 +80,11 @@
         let p = sk0.p_signed();
         let q = sk0.q_signed();
 
-<<<<<<< HEAD
         let cap_p = setup.commit_secret_mixed(&p, &mu).to_wire();
         let cap_q = setup.commit_secret_mixed(&q, &nu);
         let cap_a = setup.commit_secret(&alpha, &x).to_wire();
         let cap_b = setup.commit_secret(&beta, &y).to_wire();
-        let cap_t = (&cap_q.pow(&alpha) * &setup.commit_zero(&r)).to_wire();
-=======
-        let cap_p = setup.commit(&p, &mu).to_wire();
-        let cap_q = setup.commit(&q, &nu);
-        let cap_a = setup.commit(&alpha, &x).to_wire();
-        let cap_b = setup.commit(&beta, &y).to_wire();
         let cap_t = (&cap_q.pow(&alpha) * &setup.commit_zero_value(&r)).to_wire();
->>>>>>> 79cf8b4f
         let cap_q = cap_q.to_wire();
 
         let mut reader = XofHasher::new_with_dst(HASH_TAG)
@@ -159,32 +151,6 @@
             return false;
         }
 
-<<<<<<< HEAD
-        // R = s^{N_0} t^\sigma
-        let cap_r = &setup.commit_pub_mixed(&pk0.modulus_signed(), &self.sigma);
-
-        // s^{z_1} t^{\omega_1} == A * P^e \mod \hat{N}
-        let cap_a = self.cap_a.to_precomputed(setup);
-        let cap_p = self.cap_p.to_precomputed(setup);
-        if setup.commit_pub(&self.z1, &self.omega1) != &cap_a * &cap_p.pow(&e) {
-            return false;
-        }
-
-        // s^{z_2} t^{\omega_2} == B * Q^e \mod \hat{N}
-        let cap_b = self.cap_b.to_precomputed(setup);
-        let cap_q = self.cap_q.to_precomputed(setup);
-        if setup.commit_pub(&self.z2, &self.omega2) != &cap_b * &cap_q.pow(&e) {
-            return false;
-        }
-
-        // Q^{z_1} * t^v == T * R^e \mod \hat{N}
-        let cap_t = self.cap_t.to_precomputed(setup);
-        if &cap_q.pow(&self.z1) * &setup.commit_zero(&self.v) != &cap_t * &cap_r.pow(&e) {
-            return false;
-        }
-
-=======
->>>>>>> 79cf8b4f
         // NOTE: since when creating this proof we generated `alpha` and `beta`
         // using the approximation `sqrt(N_0) ~ 2^(PRIME_BITS - 2)`,
         // this is the bound we are using here as well.
@@ -211,14 +177,14 @@
         // s^{z_1} t^{w_1} == A P^e \mod \hat{N}
         let cap_a = self.cap_a.to_precomputed(setup);
         let cap_p = self.cap_p.to_precomputed(setup);
-        if setup.commit(&self.z1, &self.w1) != &cap_a * &cap_p.pow(&e) {
+        if setup.commit_pub(&self.z1, &self.w1) != &cap_a * &cap_p.pow(&e) {
             return false;
         }
 
         // s^{z_2} t^{w_2} == B Q^e \mod \hat{N}
         let cap_b = self.cap_b.to_precomputed(setup);
         let cap_q = self.cap_q.to_precomputed(setup);
-        if setup.commit(&self.z2, &self.w2) != &cap_b * &cap_q.pow(&e) {
+        if setup.commit_pub(&self.z2, &self.w2) != &cap_b * &cap_q.pow(&e) {
             return false;
         }
 
