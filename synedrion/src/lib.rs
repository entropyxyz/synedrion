#![cfg_attr(not(test), no_std)]
#![cfg_attr(docsrs, feature(doc_auto_cfg))]
#![doc = include_str!("../README.md")]
#![deny(unsafe_code)]
#![warn(
    clippy::mod_module_files,
    // TODO (#76): handle unwraps gracefully and enable this lint
    // clippy::unwrap_used,
    missing_docs,
    missing_copy_implementations,
    rust_2018_idioms,
    trivial_casts,
    trivial_numeric_casts,
    unused_qualifications
)]

extern crate alloc;

// Expose interal entities for benchmarks
#[cfg(feature = "bench-internals")]
pub mod bench_internals;

mod cggmp21;
mod constructors;
mod curve;
mod paillier;
mod rounds;
pub mod sessions;
mod tools;
mod uint;
mod www02;

// Some re-exports to avoid the need for version-matching
pub use bip32;
pub use k256;
pub use k256::ecdsa;
pub use signature;

pub use cggmp21::{
    AuxGenError, AuxGenResult, AuxInfo, InteractiveSigningError, InteractiveSigningProof,
    InteractiveSigningResult, KeyGenError, KeyGenProof, KeyGenResult, KeyInitError, KeyInitResult,
    KeyRefreshResult, KeyShare, KeyShareChange, PresigningError, PresigningProof, PresigningResult,
    ProductionParams, SchemeParams, SigningProof, SigningResult, TestParams,
};
pub use constructors::{
    make_aux_gen_session, make_interactive_signing_session, make_key_gen_session,
    make_key_init_session, make_key_refresh_session, make_key_resharing_session, PrehashedMessage,
};
pub use curve::RecoverableSignature;
pub use rounds::ProtocolResult;
<<<<<<< HEAD
pub use sessions::{CombinedMessage, FinalizeOutcome, MappedResult, Session};
pub use www02::KeyResharingResult;

// TODO: find a proper home for this. Used by signed.rs and cggmp21::sigma::mod_.rs
pub(crate) mod misc {
    use crate::uint::{Encoding, HasWide, Integer, NonZero, PowBoundedExp, Signed};
    use crypto_bigint::{
        subtle::{ConditionallySelectable, CtOption},
        Invert, Square,
    };
    use digest::XofReader;

    /// Build a `T` integer from an extendable Reader function
    pub(crate) fn uint_from_xof<T>(reader: &mut impl XofReader, modulus: &NonZero<T>) -> T
    where
        T: Integer + Encoding,
    {
        let backend_modulus = modulus.as_ref();

        let n_bits = backend_modulus.bits_vartime();
        let n_bytes = (n_bits + 7) / 8; // ceiling division by 8

        // If the number of bits is not a multiple of 8,
        // use a mask to zeroize the high bits in the gererated random bytestring,
        // so that we don't have to reject too much.
        let mask = if n_bits & 7 != 0 {
            (1 << (n_bits & 7)) - 1
        } else {
            u8::MAX
        };

        let mut bytes = T::zero().to_le_bytes();
        loop {
            reader.read(&mut (bytes.as_mut()[0..n_bytes as usize]));
            bytes.as_mut()[n_bytes as usize - 1] &= mask;
            let n = T::from_le_bytes(bytes);

            if n.ct_lt(backend_modulus).into() {
                return n;
            }
        }
    }

    pub(crate) fn pow_signed<T>(
        uint: <T as Integer>::Monty,
        exponent: &Signed<T>,
    ) -> <T as Integer>::Monty
    where
        T: Integer + crypto_bigint::Bounded + Encoding + ConditionallySelectable,
        T::Monty: Invert<Output = CtOption<<T as Integer>::Monty>> + ConditionallySelectable,
    {
        let abs_exponent = exponent.abs();
        let abs_result = uint.pow_bounded_exp(&abs_exponent, exponent.bound());
        let inv_result = abs_result.invert().expect("TODO: justify this properly");
        <T as Integer>::Monty::conditional_select(&abs_result, &inv_result, exponent.is_negative())
    }

    pub(crate) fn pow_signed_wide<T>(
        uint: <T as Integer>::Monty,
        exponent: &Signed<<T as HasWide>::Wide>,
    ) -> <T as Integer>::Monty
    where
        T: Integer + crypto_bigint::Bounded + Encoding + ConditionallySelectable + HasWide,
        <T as HasWide>::Wide: crypto_bigint::Bounded + ConditionallySelectable,
        T::Monty: Invert<Output = CtOption<<T as Integer>::Monty>> + ConditionallySelectable,
    {
        let abs_exponent = exponent.abs();
        let abs_result = pow_wide::<T>(uint, &abs_exponent, exponent.bound());
        let inv_result = abs_result.invert().expect("TODO: justify this properly");
        <T as Integer>::Monty::conditional_select(&abs_result, &inv_result, exponent.is_negative())
    }

    pub(crate) fn pow_signed_extra_wide<T>(
        uint: <T as Integer>::Monty,
        exponent: &Signed<<<T as HasWide>::Wide as HasWide>::Wide>,
    ) -> <T as Integer>::Monty
    where
        T: Integer + HasWide + crypto_bigint::Bounded + ConditionallySelectable,
        <T as HasWide>::Wide: HasWide + crypto_bigint::Bounded,
        <<T as HasWide>::Wide as HasWide>::Wide: crypto_bigint::Bounded + ConditionallySelectable,
        T::Monty: ConditionallySelectable + Invert<Output = CtOption<<T as Integer>::Monty>>,
    {
        let bits = <<T as HasWide>::Wide as crypto_bigint::Bounded>::BITS;
        let bound = exponent.bound();

        let abs_exponent = exponent.abs();
        let (wlo, whi) = <T as HasWide>::Wide::from_wide(abs_exponent);

        let lo_res = pow_wide::<T>(uint, &wlo, core::cmp::min(bits, bound));

        let abs_result = if bound > bits {
            let mut hi_res = pow_wide::<T>(uint, &whi, bound - bits);
            for _ in 0..bits {
                hi_res = hi_res.square();
            }
            hi_res * lo_res
        } else {
            lo_res
        };

        let inv_result = abs_result.invert().expect("TODO: Justify this properly");
        <T as Integer>::Monty::conditional_select(&abs_result, &inv_result, exponent.is_negative())
    }

    pub(crate) fn pow_signed_vartime<T>(
        uint: <T as Integer>::Monty,
        exponent: &Signed<T>,
    ) -> <T as Integer>::Monty
    where
        T: Integer + crypto_bigint::Bounded + ConditionallySelectable + Encoding,
        <T as Integer>::Monty: Invert<Output = CtOption<<T as Integer>::Monty>>,
    {
        let abs_exponent = exponent.abs();
        let abs_result = uint.pow_bounded_exp(&abs_exponent, exponent.bound());
        if exponent.is_negative().into() {
            abs_result.invert().expect("TODO: justify this properly")
        } else {
            abs_result
        }
    }

    fn pow_wide<T>(
        uint: <T as Integer>::Monty,
        exponent: &<T as HasWide>::Wide,
        bound: u32,
    ) -> <T as Integer>::Monty
    where
        T: Integer + HasWide + crypto_bigint::Bounded,
        <T as Integer>::Monty: Square,
    {
        let bits = <T as crypto_bigint::Bounded>::BITS;
        let bound = bound % (2 * bits + 1);

        let (lo, hi) = <T as HasWide>::from_wide(exponent.clone());
        let lo_res = uint.pow_bounded_exp(&lo, core::cmp::min(bits, bound));

        // TODO (#34): this may be faster if we could get access to Uint's pow_bounded_exp() that takes
        // exponents of any size - it keeps the self^(2^k) already.
        if bound > bits {
            let mut hi_res = uint.pow_bounded_exp(&hi, bound - bits);
            for _ in 0..bits {
                hi_res = hi_res.square()
            }
            hi_res * lo_res
        } else {
            lo_res
        }
    }
}
=======
pub use sessions::{FinalizeOutcome, MessageBundle, Session, SessionId};
pub use www02::{
    DeriveChildKey, KeyResharingInputs, KeyResharingResult, NewHolder, OldHolder, ThresholdKeyShare,
};
>>>>>>> 0cd27951
<|MERGE_RESOLUTION|>--- conflicted
+++ resolved
@@ -31,7 +31,7 @@
 mod www02;
 
 // Some re-exports to avoid the need for version-matching
-pub use bip32;
+// pub use bip32;
 pub use k256;
 pub use k256::ecdsa;
 pub use signature;
@@ -48,9 +48,10 @@
 };
 pub use curve::RecoverableSignature;
 pub use rounds::ProtocolResult;
-<<<<<<< HEAD
-pub use sessions::{CombinedMessage, FinalizeOutcome, MappedResult, Session};
-pub use www02::KeyResharingResult;
+pub use sessions::{FinalizeOutcome, MessageBundle, Session, SessionId};
+pub use www02::{
+    DeriveChildKey, KeyResharingInputs, KeyResharingResult, NewHolder, OldHolder, ThresholdKeyShare,
+};
 
 // TODO: find a proper home for this. Used by signed.rs and cggmp21::sigma::mod_.rs
 pub(crate) mod misc {
@@ -197,10 +198,4 @@
             lo_res
         }
     }
-}
-=======
-pub use sessions::{FinalizeOutcome, MessageBundle, Session, SessionId};
-pub use www02::{
-    DeriveChildKey, KeyResharingInputs, KeyResharingResult, NewHolder, OldHolder, ThresholdKeyShare,
-};
->>>>>>> 0cd27951
+}