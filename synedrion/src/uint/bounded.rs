use alloc::boxed::Box;
use alloc::format;
use alloc::string::String;

use serde::{Deserialize, Serialize};

use super::{
    subtle::{Choice, ConditionallySelectable, ConstantTimeLess, CtOption},
    CheckedAdd, CheckedMul, Encoding, HasWide, Integer, NonZero, Signed,
};
use crate::tools::serde_bytes;

/// A packed representation for serializing Bounded objects.
/// Usually they have the bound much lower than the full size of the integer,
/// so this way we avoid serializing a bunch of zeros.
#[derive(Serialize, Deserialize)]
pub(crate) struct PackedBounded {
    bound: u32,
    #[serde(with = "serde_bytes::as_hex")]
    bytes: Box<[u8]>,
}

impl<T> From<Bounded<T>> for PackedBounded
where
    T: Integer + Encoding + crypto_bigint::Bounded,
{
    fn from(val: Bounded<T>) -> Self {
        let repr = val.as_ref().to_be_bytes();
        let bound_bytes = (val.bound() + 7) / 8;
        let slice = &repr.as_ref()[(repr.as_ref().len() - bound_bytes as usize)..];
        Self {
            bound: val.bound(),
            bytes: slice.into(),
        }
    }
}

impl<T> TryFrom<PackedBounded> for Bounded<T>
where
    T: Integer + Encoding + crypto_bigint::Bounded,
{
    type Error = String;
    fn try_from(val: PackedBounded) -> Result<Self, Self::Error> {
        let mut repr = T::zero().to_be_bytes();
        let bytes_len: usize = val.bytes.len();
        let repr_len: usize = repr.as_ref().len();

        if repr_len < bytes_len {
            return Err(format!(
                "The bytestring of length {} does not fit the expected integer size {}",
                bytes_len, repr_len
            ));
        }

        repr.as_mut()[(repr_len - bytes_len)..].copy_from_slice(&val.bytes);
        let abs_value = T::from_be_bytes(repr);

        Self::new(abs_value, val.bound)
            .ok_or_else(|| "Invalid values for the signed integer".into())
    }
}

#[derive(Debug, Clone, Copy, PartialEq, Eq, Serialize, Deserialize)]
#[serde(
    try_from = "PackedBounded",
    into = "PackedBounded",
    bound = "T: Integer + Encoding + crypto_bigint::Bounded"
)]
pub struct Bounded<T> {
    /// bound on the bit size of the value
    bound: u32,
    value: T,
}

<<<<<<< HEAD
impl<T> Hashable for Bounded<T>
where
    T: Hashable,
{
    fn chain<C: Chain>(&self, digest: C) -> C {
        digest.chain(&self.bound).chain(&self.value)
    }
}

impl<T> Bounded<T>
where
    T: Integer + crypto_bigint::Bounded,
{
=======
impl<T: UintLike> Bounded<T> {
>>>>>>> 0cd27951
    pub fn bound(&self) -> u32 {
        self.bound
    }

    pub fn bound_usize(&self) -> usize {
        // Extracted into a method to localize the conversion
        self.bound as usize
    }

    pub fn new(value: T, bound: u32) -> Option<Self> {
        if bound > T::BITS || value.bits() > bound {
            return None;
        }
        Some(Self { value, bound })
    }

    pub fn add_mod(&self, rhs: &Self, modulus: &NonZero<T>) -> Self {
        // Note: assuming that the bit size of the modulus is not secret
        // (although the modulus itself might be)
        Self {
            value: self.value.add_mod(&rhs.value, modulus),
            bound: modulus.bits_vartime(),
        }
    }

    pub fn into_signed(self) -> Option<Signed<T>> {
        Signed::new_positive(self.value, self.bound)
    }
}

impl<T> AsRef<T> for Bounded<T> {
    fn as_ref(&self) -> &T {
        &self.value
    }
}

impl<T> Bounded<T>
where
    T: HasWide,
{
    pub fn into_wide(self) -> Bounded<T::Wide> {
        Bounded {
            value: self.value.into_wide(),
            bound: self.bound,
        }
    }

    pub fn mul_wide(&self, rhs: &Self) -> Bounded<T::Wide> {
        let result = self.value.mul_wide(&rhs.value);
        Bounded {
            value: result,
            bound: self.bound + rhs.bound,
        }
    }
}

impl<T> CheckedAdd for Bounded<T>
where
    T: Integer + crypto_bigint::Bounded,
{
    fn checked_add(&self, rhs: &Self) -> CtOption<Self> {
        let bound = core::cmp::max(self.bound, rhs.bound) + 1;
        let in_range = bound.ct_lt(&<T as crypto_bigint::Bounded>::BITS);

        let result = Self {
            bound,
            value: self.value.wrapping_add(&rhs.value),
        };
        CtOption::new(result, in_range)
    }
}

impl<T> CheckedMul for Bounded<T>
where
    T: Integer + crypto_bigint::Bounded,
{
    fn checked_mul(&self, rhs: &Self) -> CtOption<Self> {
        let bound = self.bound + rhs.bound;
        let in_range = bound.ct_lt(&<T as crypto_bigint::Bounded>::BITS);

        let result = Self {
            bound,
            value: self.value.wrapping_mul(&rhs.value),
        };
        CtOption::new(result, in_range)
    }
}

impl<T> ConditionallySelectable for Bounded<T>
where
    T: ConditionallySelectable,
{
    fn conditional_select(a: &Self, b: &Self, choice: Choice) -> Self {
        Self {
            bound: u32::conditional_select(&a.bound, &b.bound, choice),
            value: T::conditional_select(&a.value, &b.value, choice),
        }
    }
}<|MERGE_RESOLUTION|>--- conflicted
+++ resolved
@@ -9,7 +9,6 @@
     CheckedAdd, CheckedMul, Encoding, HasWide, Integer, NonZero, Signed,
 };
 use crate::tools::serde_bytes;
-
 /// A packed representation for serializing Bounded objects.
 /// Usually they have the bound much lower than the full size of the integer,
 /// so this way we avoid serializing a bunch of zeros.
@@ -72,23 +71,10 @@
     value: T,
 }
 
-<<<<<<< HEAD
-impl<T> Hashable for Bounded<T>
-where
-    T: Hashable,
-{
-    fn chain<C: Chain>(&self, digest: C) -> C {
-        digest.chain(&self.bound).chain(&self.value)
-    }
-}
-
 impl<T> Bounded<T>
 where
     T: Integer + crypto_bigint::Bounded,
 {
-=======
-impl<T: UintLike> Bounded<T> {
->>>>>>> 0cd27951
     pub fn bound(&self) -> u32 {
         self.bound
     }
