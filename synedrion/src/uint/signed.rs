use alloc::{boxed::Box, string::String};
use core::ops::{Add, Mul, Neg, Sub};
<<<<<<< HEAD
=======
#[cfg(test)]
use crypto_bigint::Random;
>>>>>>> 9f9a0c4e
use digest::XofReader;
use rand_core::CryptoRngCore;
use secrecy::SecretBox;
use serde::{Deserialize, Serialize};

use super::{
    bounded::PackedBounded,
    subtle::{
        Choice, ConditionallyNegatable, ConditionallySelectable, ConstantTimeEq, ConstantTimeLess,
        CtOption,
    },
    Bounded, CheckedAdd, CheckedSub, Encoding, HasWide, Integer, NonZero, RandomMod, ShlVartime,
    WrappingSub,
};
use crate::tools::hashing::uint_from_xof;

/// A packed representation for serializing Signed objects.
/// Usually they have the bound much lower than the full size of the integer,
/// so this way we avoid serializing a bunch of zeros.
#[derive(Serialize, Deserialize)]
struct PackedSigned {
    is_negative: bool,
    abs_value: PackedBounded,
}

impl<T> From<Signed<T>> for PackedSigned
where
    T: Integer + Encoding + crypto_bigint::Bounded + ConditionallySelectable,
{
    fn from(val: Signed<T>) -> Self {
        Self {
            is_negative: val.is_negative().into(),
            abs_value: PackedBounded::from(val.abs_bounded()),
        }
    }
}

impl<T> TryFrom<PackedSigned> for Signed<T>
where
    T: Integer + Encoding + crypto_bigint::Bounded + ConditionallySelectable,
{
    type Error = String;
    fn try_from(val: PackedSigned) -> Result<Self, Self::Error> {
        let abs_value = Bounded::try_from(val.abs_value)?;
        Self::new_from_abs(
            *abs_value.as_ref(),
            abs_value.bound(),
            Choice::from(val.is_negative as u8),
        )
        .ok_or_else(|| "Invalid values for the signed integer".into())
    }
}

/// A wrapper over unsigned integers that treats two's complement numbers as negative.
// In principle, Bounded could be separate from Signed, but we only use it internally,
// and pretty much every time we need a bounded value, it's also signed.
#[derive(Debug, Clone, Copy, Serialize, Deserialize, PartialEq)]
#[serde(
    try_from = "PackedSigned",
    into = "PackedSigned",
    bound = "T: Integer + Encoding + crypto_bigint::Bounded + ConditionallySelectable"
)]

pub struct Signed<T> {
    /// bound on the bit size of the absolute value
    bound: u32,
    value: T,
}

impl<T> Signed<T>
where
    T: crypto_bigint::Bounded + Integer,
{
    /// Note: when adding two [`Signed`], the bound on the result is equal to the biggest bound of
    /// the two operands plus 1.
    fn checked_add(&self, rhs: &Self) -> CtOption<Self> {
        let bound = core::cmp::max(self.bound, rhs.bound) + 1;
        let in_range = bound.ct_lt(&T::BITS);

        let result = Self {
            bound,
            value: self.value.wrapping_add(&rhs.value),
        };
        let lhs_neg = self.is_negative();
        let rhs_neg = rhs.is_negative();
        let res_neg = result.is_negative();

        // Cannot get overflow from adding values of different signs,
        // and if for two values of the same sign the sign of the result remains the same
        // it means there was no overflow.
        CtOption::new(
            result,
            !(lhs_neg.ct_eq(&rhs_neg) & !lhs_neg.ct_eq(&res_neg)) & in_range,
        )
    }

    /// Checks if a [`Signed`] is negative by checking the MSB: if it's `1` then the [`Signed`] is
    /// negative; if it's `0` it's positive. Returns a [`Choice`].
    pub fn is_negative(&self) -> Choice {
        Choice::from(self.value.bit_vartime(T::BITS - 1) as u8)
    }

    pub fn bound(&self) -> u32 {
        self.bound
    }

    pub fn bound_usize(&self) -> usize {
        // Extracted into a method to localize the conversion
        self.bound as usize
    }

    /// Creates a signed value from an unsigned one,
    /// assuming that it encodes a positive value.
    pub fn new_positive(value: T, bound: u32) -> Option<Self> {
        // Reserving one bit as the sign bit (MSB)
        if bound >= T::BITS || value.bits() > bound {
            return None;
        }
        let result = Self { value, bound };
        if result.is_negative().into() {
            return None;
        }
        Some(result)
    }
}

impl<T> Signed<T>
where
    T: ConditionallySelectable + crypto_bigint::Bounded + Encoding + Integer,
{
    /// Constant-time checked multiplication. The product must fit in a `T`; use [`Signed::mul_wide`] if widening is desired.
    /// Note: when multiplying two [`Signed`], the bound on the result is equal to the sum of the bounds of the operands.
    fn checked_mul(&self, rhs: &Self) -> CtOption<Self> {
        let bound = self.bound + rhs.bound;
        let in_range = bound.ct_lt(&T::BITS);

        let lhs_neg = self.is_negative();
        let rhs_neg = rhs.is_negative();
        let lhs = T::conditional_select(&self.value, &T::zero().wrapping_sub(&self.value), lhs_neg);
        let rhs = T::conditional_select(&rhs.value, &T::zero().wrapping_sub(&rhs.value), rhs_neg);
        let result = lhs.checked_mul(&rhs);
        result.and_then(|val| {
            let result_neg = lhs_neg ^ rhs_neg;
            let val_neg = T::zero().wrapping_sub(&val);
            let value = T::conditional_select(&val, &val_neg, result_neg);
            CtOption::new(Self { bound, value }, in_range)
        })
    }

    /// Performs the unary - operation.
    pub fn neg(&self) -> Self {
        Self {
            value: T::zero().wrapping_sub(&self.value),
            bound: self.bound,
        }
    }

    /// Computes the absolute value of [`self`]
    pub fn abs(&self) -> T {
        T::conditional_select(&self.value, &self.neg().value, self.is_negative())
    }

    // Asserts that the value lies in the interval `[-2^bound, 2^bound]`.
    // Panics if it is not the case.
    pub fn assert_bound(self, bound: usize) {
        assert!(
            T::one()
                .overflowing_shl_vartime(bound as u32)
                .map(|b| self.abs() <= b)
                .expect("Out of bounds"),
            "Out of bounds"
        );
    }

    /// Creates a [`Bounded`] from the absolute value of `self`.
    pub fn abs_bounded(&self) -> Bounded<T> {
        // Can unwrap here since the maximum bound on the positive Bounded
        // is always greater than the maximum bound on Signed
        Bounded::new(self.abs(), self.bound).expect(
            "Max bound for a positive Bounded is always greater than max bound for a Signed; qed",
        )
    }

    /// Creates a signed value from an unsigned one,
    /// treating it as if the sign is encoded in the MSB.
    pub fn new_from_unsigned(value: T, bound: u32) -> Option<Self> {
        let result = Self { value, bound };
        if bound >= T::BITS || result.abs().bits() > bound {
            return None;
        }
        Some(result)
    }

    /// Creates a signed value from an unsigned one, treating it as if it is the absolute value.
    /// Returns `None` if `abs_value` is actually negative or if the bounds are invalid.
    fn new_from_abs(abs_value: T, bound: u32, is_negative: Choice) -> Option<Self> {
        Self::new_positive(abs_value, bound).map(|x| {
            let mut x = x;
            x.conditional_negate(is_negative);
            x
        })
    }

    // Asserts that the value has bound less or equal to `bound`
    // (or, in other words, the value lies in the interval `(-(2^bound-1), 2^bound-1)`).
    // Returns the value with the bound set to `bound`.
    pub fn assert_bit_bound_usize(self, bound: usize) -> Option<Self> {
        if self.abs().bits_vartime() <= bound as u32 {
            Some(Self {
                value: self.value,
                bound: bound as u32,
            })
        } else {
            None
        }
    }
    /// Returns `true` if the value is within `[-2^bound_bits, 2^bound_bits]`.
    pub fn in_range_bits(&self, bound_bits: usize) -> bool {
        self.abs() <= T::one() << bound_bits
    }

    /// Returns a value in range `[-bound, bound]` derived from an extendable-output hash.
    ///
    /// This method should be used for deriving non-interactive challenges,
    /// since it is guaranteed to produce the same results on 32- and 64-bit platforms.
    ///
    /// Note: variable time in bit size of `bound`.
    pub fn from_xof_reader_bounded(rng: &mut impl XofReader, bound: &NonZero<T>) -> Self {
        let bound_bits = bound.as_ref().bits_vartime();
        assert!(bound_bits < <T as crypto_bigint::Bounded>::BITS);
        // Will not overflow because of the assertion above
        let positive_bound = bound
            .as_ref()
            .overflowing_shl_vartime(1)
            .expect("Just asserted that bound is smaller than precision; qed")
            .checked_add(&T::one())
            .unwrap();
        let positive_result = uint_from_xof(
            rng,
            &NonZero::new(positive_bound)
                .expect("Guaranteed to be greater than zero because we added 1"),
        );
        Self::new_from_unsigned(positive_result.wrapping_sub(bound.as_ref()), bound_bits)
            .expect("Guaranteed to be Some because we checked the bounds just above")
    }
}

#[cfg(test)]
impl<T> Signed<T>
where
    T: ConditionallySelectable + crypto_bigint::Bounded + Encoding + Integer + Random,
{
    /// Returns a random value in the whole available range,
    /// that is `[-(2^(BITS-1)-1), 2^(BITS-1)-1]`.
    #[cfg(test)]
    pub fn random(rng: &mut impl CryptoRngCore) -> Self {
        let max_allowed = T::one() << (T::BITS - 1);
        loop {
            let value = T::random(rng);
            if value != max_allowed {
                return Self::new_from_unsigned(value, T::BITS - 1).unwrap();
            }
        }
    }
}

impl<T> Signed<T>
where
    T: ConditionallySelectable + crypto_bigint::Bounded + Encoding + Integer + RandomMod,
{
    // Returns a random value in range `[-bound, bound]`.
    //
    // Note: variable time in bit size of `bound`.
    fn random_bounded(rng: &mut impl CryptoRngCore, bound: &NonZero<T>) -> Self {
        let bound_bits = bound.as_ref().bits_vartime();
        assert!(
            bound_bits < T::BITS,
            "Out of bounds: bound_bits was {} but must be smaller than {}",
            bound_bits,
            T::BITS - 1
        );
        // Will not overflow because of the assertion above
        let positive_bound = bound
            .as_ref()
            .overflowing_shl_vartime(1)
            .expect("Just asserted that bound is smaller than precision; qed")
            .checked_add(&T::one())
            .expect("Checked bounds above");
        let positive_result = T::random_mod(rng, &NonZero::new(positive_bound).unwrap());
        // Will not panic because of the assertion above
        Self::new_from_unsigned(positive_result.wrapping_sub(bound.as_ref()), bound_bits).unwrap()
    }

    /// Returns a random value in range `[-2^bound_bits, 2^bound_bits]`.
    ///
    /// Note: variable time in `bound_bits`.
    pub fn random_bounded_bits(rng: &mut impl CryptoRngCore, bound_bits: usize) -> Self {
        assert!(
            bound_bits < (T::BITS - 1) as usize,
            "Out of bounds: bound_bits was {} but must be smaller than {}",
            bound_bits,
            T::BITS - 1
        );

        let bound =
            NonZero::new(T::one() << bound_bits).expect("Checked bound_bits just above; qed");
        Self::random_bounded(rng, &bound)
    }
<<<<<<< HEAD

    /// Returns `true` if the value is within `[-2^bound_bits, 2^bound_bits]`.
    pub fn in_range_bits(&self, bound_bits: usize) -> bool {
        self.abs() <= T::ONE << bound_bits
    }

    pub fn to_mod(self, precomputed: &<T::ModUint as UintModLike>::Precomputed) -> T::ModUint {
        let abs_mod = self.abs().to_mod(precomputed);
        T::ModUint::conditional_select(&abs_mod, &-abs_mod, self.is_negative())
    }

    pub fn secret_box(self) -> SecretBox<Signed<T>> {
        Box::new(self).into()
    }

    fn checked_add(&self, rhs: &Self) -> CtOption<Self> {
        let bound = core::cmp::max(self.bound, rhs.bound) + 1;
        let in_range = bound.ct_lt(&(<T as Integer>::BITS as u32));

        let result = Self {
            bound,
            value: self.value.wrapping_add(&rhs.value),
        };
        let lhs_neg = self.is_negative();
        let rhs_neg = rhs.is_negative();
        let res_neg = result.is_negative();

        // Cannot get overflow from adding values of different signs,
        // and if for two values of the same sign the sign of the result remains the same
        // it means there was no overflow.
        CtOption::new(
            result,
            !(lhs_neg.ct_eq(&rhs_neg) & !lhs_neg.ct_eq(&res_neg)) & in_range,
        )
    }

    fn checked_mul(&self, rhs: &Self) -> CtOption<Self> {
        let bound = self.bound + rhs.bound;
        let in_range = bound.ct_lt(&(<T as Integer>::BITS as u32));

        let lhs_neg = self.is_negative();
        let rhs_neg = rhs.is_negative();
        let lhs = T::conditional_select(&self.value, &self.value.neg(), lhs_neg);
        let rhs = T::conditional_select(&rhs.value, &rhs.value.neg(), rhs_neg);
        let result = lhs.checked_mul(&rhs);
        let result_neg = lhs_neg ^ rhs_neg;
        result.and_then(|val| {
            let value = T::conditional_select(&val, &val.neg(), result_neg);
            CtOption::new(Self { bound, value }, in_range)
        })
    }
=======
>>>>>>> 9f9a0c4e
}

impl<T: Integer> Default for Signed<T> {
    fn default() -> Self {
        Self {
            bound: 0,
            value: T::default(),
        }
    }
}

<<<<<<< HEAD
impl<T: UintLike> zeroize::DefaultIsZeroes for Signed<T> {}

impl<T: UintLike> secrecy::CloneableSecret for Signed<T> {}

impl<T: UintLike> From<Signed<T>> for SecretBox<Signed<T>> {
    fn from(value: Signed<T>) -> Self {
        value.secret_box()
    }
}

impl<T: UintLike> From<&Signed<T>> for SecretBox<Signed<T>> {
    fn from(value: &Signed<T>) -> Self {
        value.secret_box()
    }
}

impl<T: UintLike> ConditionallySelectable for Signed<T> {
=======
impl<T> ConditionallySelectable for Signed<T>
where
    T: Integer + ConditionallySelectable,
{
>>>>>>> 9f9a0c4e
    fn conditional_select(a: &Self, b: &Self, choice: Choice) -> Self {
        Self {
            bound: u32::conditional_select(&a.bound, &b.bound, choice),
            value: T::conditional_select(&a.value, &b.value, choice),
        }
    }
}

impl<T> Neg for Signed<T>
where
    T: Integer + crypto_bigint::Bounded + ConditionallySelectable + Encoding,
{
    type Output = Self;
    fn neg(self) -> Self::Output {
        Signed::neg(&self)
    }
}

impl<'a, T> Neg for &'a Signed<T>
where
    T: Integer + crypto_bigint::Bounded + ConditionallySelectable + Encoding,
{
    type Output = Signed<T>;
    fn neg(self) -> Self::Output {
        Signed::neg(self)
    }
}

impl<T> Signed<T>
where
    T: crypto_bigint::Bounded + HasWide + Integer,
    <T as HasWide>::Wide: RandomMod,
{
    /// Returns a random value in range `[-2^bound_bits * scale, 2^bound_bits * scale]`.
    ///
    /// Note: variable time in `bound_bits` and bit size of `scale`.
    pub fn random_bounded_bits_scaled(
        rng: &mut impl CryptoRngCore,
        bound_bits: usize,
        scale: &Bounded<T>,
    ) -> Signed<T::Wide> {
        let bound_bits = u32::try_from(bound_bits).expect("Assumed to fit in a u32; caller beware");
        assert!(
            bound_bits < T::BITS - 1,
            "Out of bounds: bound_bits was {} but must be smaller than {}",
            bound_bits,
            T::BITS - 1
        );
        let scaled_bound: <T as HasWide>::Wide = scale
            .clone()
            .into_wide()
            .as_ref()
            .overflowing_shl_vartime(bound_bits)
            .expect("Just asserted that bound bits is smaller than T's bit precision");

        // Sampling in range [0, 2^bound_bits * scale * 2 + 1) and translating to the desired range.
        let positive_bound = scaled_bound
            .overflowing_shl_vartime(1)
            .expect("`scaled_bound` is double the size of a T; we asserted that the `bound_bits` will not cause overflow in T ⇒ it's safe to left-shift 1 step (aka multiply by 2).")
            .checked_add(&T::Wide::one())
            .expect("`scaled_bound` is double the size of a T; we asserted that the `bound_bits` will not cause overflow in T ⇒ it's safe to add 1.");
        let positive_result = T::Wide::random_mod(
            rng,
            &NonZero::new(positive_bound)
                .expect("Input guaranteed to be positive and it's non-zero because we added 1"),
        );
        let result = positive_result.wrapping_sub(&scaled_bound);

        Signed {
            bound: bound_bits + scale.bound(),
            value: result,
        }
    }
}

impl<T> Signed<T>
where
    T: ConditionallySelectable + crypto_bigint::Bounded + HasWide + Encoding + Integer,
    T::Wide: ConditionallySelectable + crypto_bigint::Bounded,
{
    /// Returns a [`Signed`] with the same value, but twice the bit-width.
    /// Consumes `self`, but under the hood this method clones.
    pub fn into_wide(self) -> Signed<T::Wide> {
        let abs_result = self.abs().into_wide();
        Signed::new_from_abs(abs_result, self.bound(), self.is_negative()).unwrap()
    }

    /// Multiplies two [`Signed`] and returns a new [`Signed`] of twice the bit-width
    pub fn mul_wide(&self, rhs: &Self) -> Signed<T::Wide> {
        let abs_value = self.abs().mul_wide(&rhs.abs());
        Signed::new_from_abs(
            abs_value,
            self.bound() + rhs.bound(),
            self.is_negative() ^ rhs.is_negative(),
        )
        .expect("The call to new_positive cannot fail when the input is the absolute value ")
    }
}

impl<T> Signed<T>
where
    T: crypto_bigint::Bounded + HasWide + Integer,
    T::Wide: ConditionallySelectable + crypto_bigint::Bounded + HasWide,
{
    /// Returns a random value in range `[-2^bound_bits * scale, 2^bound_bits * scale]`.
    ///
    /// Note: variable time in `bound_bits` and `scale`.
    pub fn random_bounded_bits_scaled_wide(
        rng: &mut impl CryptoRngCore,
        bound_bits: usize,
        scale: &Bounded<T::Wide>,
    ) -> Signed<<T::Wide as HasWide>::Wide> {
        let bound_bits = u32::try_from(bound_bits).expect("Assumed to fit in a u32; caller beware");
        assert!(
            bound_bits < T::BITS - 1,
            "Out of bounds: bound_bits was {} but must be smaller than {}",
            bound_bits,
            T::BITS - 1
        );
        let scaled_bound = scale
            .as_ref()
            .into_wide()
            .overflowing_shl_vartime(bound_bits)
            .expect("Just asserted that bound_bits is smaller than bit precision of T");

        // Sampling in range [0, 2^bound_bits * scale * 2 + 1) and translating to the desired range.
        let positive_bound = scaled_bound
            .overflowing_shl_vartime(1)
            .expect("`scaled_bound` is double the size of a T::Wide; we asserted that the `bound_bits` will not cause overflow in T::Wide ⇒ it's safe to left-shift 1 step (aka multiply by 2).")
            .checked_add(&<T::Wide as HasWide>::Wide::one())
            .expect("`scaled_bound` is double the size of a T::Wide; we asserted that the `bound_bits` will not cause overflow in T::Wide ⇒ it's safe to add 1.");
        let positive_result = <T::Wide as HasWide>::Wide::random_mod(
            rng,
            &NonZero::new(positive_bound)
                .expect("Input guaranteed to be positive and it's non-zero because we added 1"),
        );
        let result = positive_result.wrapping_sub(&scaled_bound);

        Signed {
            bound: bound_bits + scale.bound(),
            value: result,
        }
    }
}

impl<T> Add<Signed<T>> for Signed<T>
where
    T: Integer + crypto_bigint::Bounded,
{
    type Output = Self;
    fn add(self, rhs: Self) -> Self::Output {
        self.checked_add(&rhs).unwrap()
    }
}

impl<T> Add<&Signed<T>> for Signed<T>
where
    T: Integer + crypto_bigint::Bounded,
{
    type Output = Self;
    fn add(self, rhs: &Self) -> Self::Output {
        self.checked_add(rhs).unwrap()
    }
}

impl<T> CheckedSub<Signed<T>> for Signed<T>
where
    T: crypto_bigint::Bounded + ConditionallySelectable + Integer,
{
    /// Performs subtraction that returns `None` instead of wrapping around on underflow.
    /// The bound of the result is the bound of `self` (lhs).
    fn checked_sub(&self, rhs: &Signed<T>) -> CtOption<Self> {
        self.value.checked_sub(&rhs.value).and_then(|v| {
            let signed = Signed::new_positive(v, self.bound);
            if let Some(signed) = signed {
                CtOption::new(signed, 1u8.into())
            } else {
                CtOption::new(Signed::default(), 0u8.into())
            }
        })
    }
}

impl<T> Sub<Signed<T>> for Signed<T>
where
    T: crypto_bigint::Bounded + ConditionallySelectable + Encoding + Integer,
{
    type Output = Self;
    fn sub(self, rhs: Self) -> Self::Output {
        self.checked_add(&-rhs).expect("Invalid subtraction")
    }
}

impl<T> Sub<&Signed<T>> for Signed<T>
where
    T: crypto_bigint::Bounded + ConditionallySelectable + Encoding + Integer,
{
    type Output = Self;
    fn sub(self, rhs: &Self) -> Self::Output {
        self.checked_add(&-rhs).expect("Invalid subtraction")
    }
}

impl<T> Mul<Signed<T>> for Signed<T>
where
    T: Integer + Encoding + crypto_bigint::Bounded + ConditionallySelectable,
{
    type Output = Self;
    fn mul(self, rhs: Self) -> Self::Output {
        self.checked_mul(&rhs).unwrap()
    }
}

impl<T> Mul<&Signed<T>> for Signed<T>
where
    T: Integer + Encoding + crypto_bigint::Bounded + ConditionallySelectable,
{
    type Output = Self;
    fn mul(self, rhs: &Self) -> Self::Output {
        self.checked_mul(rhs).unwrap()
    }
}

impl<T> core::iter::Sum for Signed<T>
where
    T: Integer + Encoding + crypto_bigint::Bounded,
{
    fn sum<I: Iterator<Item = Self>>(iter: I) -> Self {
        iter.reduce(|x, y| x.checked_add(&y).unwrap())
            .unwrap_or(Self::default())
    }
}

impl<'a, T> core::iter::Sum<&'a Self> for Signed<T>
where
    T: Integer + Encoding + crypto_bigint::Bounded,
{
    fn sum<I: Iterator<Item = &'a Self>>(iter: I) -> Self {
        iter.cloned().sum()
    }
}

impl<T> PartialOrd for Signed<T>
where
    T: ConditionallySelectable + crypto_bigint::Bounded + Encoding + Integer + PartialOrd,
{
    fn partial_cmp(&self, other: &Self) -> Option<core::cmp::Ordering> {
        // The bounds of the two numbers do not come into play, only the signs and absolute values
        if bool::from(self.is_negative()) {
            if bool::from(other.is_negative()) {
                // both are negative, flip comparison
                other.abs().partial_cmp(&self.abs())
            } else {
                // self is neg, other is not => other is bigger
                Some(core::cmp::Ordering::Less)
            }
        } else if bool::from(other.is_negative()) {
            // self is positive, other is not => self is bigger
            Some(core::cmp::Ordering::Greater)
        } else {
            // both are positive, use abs value
            self.abs().partial_cmp(&other.abs())
        }
    }
}

#[cfg(test)]
mod tests {
    use super::Signed;
    use crate::uint::U1024;
    use crypto_bigint::{CheckedSub, U128};
    use rand::SeedableRng;
    use rand_chacha::{self, ChaCha8Rng};
    use std::ops::Neg;
    const SEED: u64 = 123;

    #[test]
    fn partial_ord_pos_vs_pos() {
        let bound = 34;
        let p1 = Signed::new_from_unsigned(U128::from_u64(10), bound).unwrap();
        let p2 = Signed::new_from_unsigned(U128::from_u64(12), bound).unwrap();

        assert!(p1 < p2);
        assert_eq!(
            p1,
            Signed::new_from_unsigned(U128::from_u64(10), bound).unwrap()
        );
    }

    #[test]
    fn partial_ord_neg_vs_neg() {
        let bound = 114;
        let n1 = Signed::new_from_unsigned(U128::from_u64(10), bound)
            .unwrap()
            .neg();
        let n2 = Signed::new_from_unsigned(U128::from_u64(12), bound)
            .unwrap()
            .neg();

        assert!(n2 < n1);
        assert_eq!(
            n1 + Signed::new_from_unsigned(U128::from_u64(10), bound).unwrap(),
            Signed::new_from_unsigned(U128::ZERO, bound + 1).unwrap()
        );
    }

    #[test]
    fn partial_ord_pos_vs_neg() {
        let bound = 65;
        let p = Signed::new_from_unsigned(U128::from_u64(10), bound).unwrap();
        let n = Signed::new_from_unsigned(U128::from_u64(12), bound)
            .unwrap()
            .neg();
        assert!(n < p);
    }

    #[test]
    fn partial_ord_neg_vs_pos() {
        let bound = 93;
        let n = Signed::new_from_unsigned(U128::from_u64(10), bound)
            .unwrap()
            .neg();
        let p = Signed::new_from_unsigned(U128::from_u64(12), bound).unwrap();
        assert!(n < p);
    }

    #[test]
    fn partial_ord_different_bounds() {
        let s1 = Signed::new_from_unsigned(U128::from_u8(5), 10).unwrap();
        let s2 = Signed::new_from_unsigned(U128::from_u8(3), 106).unwrap();
        let s3 = Signed::new_from_unsigned(U128::from_u8(30), 127).unwrap();
        let s4 = Signed::new_from_unsigned(U128::from_u8(30), 47).unwrap();

        assert!(s2 < s1);
        assert!(s2 < s3);
        assert_ne!(s3, s4); // different bounds compare differently
        assert_eq!(s3.abs(), s4.abs());
    }

    #[test]
    fn adding_signed_numbers_increases_the_bound() {
        let s1 = Signed::new_from_unsigned(U128::from_u8(5), 13).unwrap();
        let s2 = Signed::new_from_unsigned(U128::from_u8(3), 10).unwrap();
        // The sum has a bound that is equal to the biggest bound of the operands + 1
        assert_eq!((s1 + s2).bound(), 14);
    }

    #[test]
    #[should_panic]
    fn adding_signed_numbers_with_max_bounds_panics() {
        let s1 = Signed::new_from_unsigned(U128::from_u8(5), 127).unwrap();
        let s2 = Signed::new_from_unsigned(U128::from_u8(3), 127).unwrap();

        let _ = s1 + s2;
    }

    #[test]
    fn checked_mul_sums_bounds() {
        let s1 = Signed::new_from_unsigned(U128::from_u8(5), 27).unwrap();
        let s2 = Signed::new_from_unsigned(U128::from_u8(3), 17).unwrap();
        let mul = s1.checked_mul(&s2).unwrap();

        assert_eq!(mul.bound(), 44);
    }

    #[test]
    fn checked_mul_fails_when_sum_of_bounds_is_too_large() {
        let s1 = Signed::new_from_unsigned(U128::from_u8(5), 127).unwrap();
        let s2 = Signed::new_from_unsigned(U128::from_u8(3), 17).unwrap();
        let mul = s1.checked_mul(&s2);

        assert!(bool::from(mul.is_none()));
    }

    #[test]
    fn mul_wide_sums_bounds() {
        let s1 = Signed::new_from_unsigned(U1024::MAX >> 1, 1023).unwrap();
        let mul = s1.mul_wide(&s1);
        assert_eq!(mul.bound(), 2046);

        let s2 = Signed::new_from_unsigned(U1024::from_u8(8), 4).unwrap();
        let mul = s1.mul_wide(&s2);
        assert_eq!(mul.bound(), 1027);
    }

    #[test]
    fn checked_mul_handles_sign() {
        let n = Signed::new_from_unsigned(U128::from_u8(5), 27)
            .unwrap()
            .neg();
        let p = Signed::new_from_unsigned(U128::from_u8(3), 17).unwrap();
        let neg_pos = n.checked_mul(&p).unwrap();
        let pos_neg = p.checked_mul(&n).unwrap();
        let pos_pos = p.checked_mul(&p).unwrap();
        let neg_neg = n.checked_mul(&n).unwrap();
        // negative * positive ⇒ negative
        assert!(bool::from(neg_pos.is_negative()));
        // positive * negative ⇒ negative
        assert!(bool::from(pos_neg.is_negative()));
        // positive * positive ⇒ positive
        assert!(!bool::from(pos_pos.is_negative()));
        // negative * negative ⇒ positive
        assert!(!bool::from(neg_neg.is_negative()));
    }

    #[test]
    fn random_bounded_bits_is_sane() {
        let mut rng = ChaCha8Rng::seed_from_u64(SEED);
        for bound_bits in 1..U1024::BITS - 1 {
            let signed: Signed<U1024> = Signed::random_bounded_bits(&mut rng, bound_bits as usize);
            assert!(signed.abs() < U1024::MAX >> (U1024::BITS - 1 - bound_bits));
            signed.assert_bound(bound_bits as usize);
        }
    }

    #[test]
    fn signed_with_low_bounds() {
        // a 2 bit bound means numbers must be smaller or equal to 3
        let bound = 2;
        let value = U1024::from_u8(3);
        let signed = Signed::new_from_unsigned(value, bound).unwrap();
        assert!(signed.abs() < U1024::MAX >> (U1024::BITS - 1 - bound));
        signed.assert_bound(bound as usize);
        // 4 is too big
        let value = U1024::from_u8(4);
        let signed = Signed::new_from_unsigned(value, bound);
        assert!(signed.is_none());

        // a 1 bit bound means numbers must be smaller or equal to 1
        let bound = 1;
        let value = U1024::from_u8(1);
        let signed = Signed::new_from_unsigned(value, bound).unwrap();
        assert!(signed.abs() < U1024::MAX >> (U1024::BITS - 1 - bound));
        signed.assert_bound(bound as usize);
        // 2 is too big
        let value = U1024::from_u8(2);
        let signed = Signed::new_from_unsigned(value, bound);
        assert!(signed.is_none());

        // a 0 bit bound means only 0 is a valid value
        let bound = 0;
        let value = U1024::from_u8(0);
        let signed = Signed::new_from_unsigned(value, bound).unwrap();
        assert!(signed.abs() < U1024::MAX >> (U1024::BITS - 1 - bound));
        signed.assert_bound(bound as usize);
        // 1 is too big
        let value = U1024::from_u8(1);
        let signed = Signed::new_from_unsigned(value, bound);
        assert!(signed.is_none());
    }

    #[test]
    fn neg_u1024() {
        // U1024 test vectors with bound set to 1023 in the form of tuples (signed, neg)
        let negged = vec![
            (
                Signed::new_from_unsigned(U1024::from_be_hex("303AF5B1E3C8854FA90BEE942901FFA83B4203EB238EE6942B08F2308ECBA2B83E3D1AFDF3BB4EDBDFF3D38BE44EE61A04E8CF1D0C7F0ED427E7A65CAEC05584C24551A7AF07122BBCD1A20ED37B59738669776A94704A6258E74999507F533FBBCB829FA821D84E55D82A221FA08FBB2AE6B0A1D47DD401DA7D2556E7302B93"), 1023).unwrap(),
                Signed::new_from_unsigned(U1024::from_be_hex("CFC50A4E1C377AB056F4116BD6FE0057C4BDFC14DC71196BD4F70DCF71345D47C1C2E5020C44B124200C2C741BB119E5FB1730E2F380F12BD81859A3513FAA7B3DBAAE5850F8EDD4432E5DF12C84A68C799688956B8FB59DA718B666AF80ACC044347D6057DE27B1AA27D5DDE05F7044D5194F5E2B822BFE2582DAA918CFD46D"), 1023).unwrap()),
            (
                Signed::new_from_unsigned(U1024::from_be_hex("9C34F7DCD7C4F13F595A5D11387ED8D50B6CA1977E96A87A6F60651B9C01619B78B7696305837AC60DC599FAC6207FA90D6EBF7E8B2A13975243526AD1AD0987A69102922AF0ECE0479A41D35321A8761145A1901FE06E4B8637ED024FB0F1D413BD95457F4EEAC4FD5EEDFE2EF366EAFC6D6BC33FA36B109492A7DD5999E2D4"), 1023).unwrap(),
                Signed::new_from_unsigned(U1024::from_be_hex("63CB0823283B0EC0A6A5A2EEC781272AF4935E6881695785909F9AE463FE9E648748969CFA7C8539F23A660539DF8056F291408174D5EC68ADBCAD952E52F678596EFD6DD50F131FB865BE2CACDE5789EEBA5E6FE01F91B479C812FDB04F0E2BEC426ABA80B1153B02A11201D10C99150392943CC05C94EF6B6D5822A6661D2C"),1023).unwrap()),
            (
                Signed::new_from_unsigned(U1024::from_be_hex("B2AD07365CA873172B5F7C0A6BE1471219BC5CC8C38E7041A3FAD02861C89A8E39A38CCDDBDAB95E3DE81061AC47B7F0C4DBE2CDABBEFE468775DB894100F5D94B21F93CE02030F58DCB12B176D9B12FF9F975C87E1CE2D072E29C5654E1AB56AECCC3B1B643AC39BA8067AB9B1C211868D57E685AD4A22275E9DA4C08A47BA1"), 1023).unwrap(),
                Signed::new_from_unsigned(U1024::from_be_hex("4D52F8C9A3578CE8D4A083F5941EB8EDE643A3373C718FBE5C052FD79E376571C65C7332242546A1C217EF9E53B8480F3B241D32544101B9788A2476BEFF0A26B4DE06C31FDFCF0A7234ED4E89264ED006068A3781E31D2F8D1D63A9AB1E54A951333C4E49BC53C6457F985464E3DEE7972A8197A52B5DDD8A1625B3F75B845F"),1023).unwrap()
            ),
            (
                Signed::new_from_unsigned(U1024::from_be_hex("941CC97B08BBCC06A90DD7841ADCD6A9F7EA712B07EFF65CBDD1FB633B99FDB27C22D8FB888058869A5AA9826888AE33824A4EC062D7FF0DDF5FAD774500731C7CEA72DECE5CE5996637B57139A1A7FB4A8E9A90C45C5C2E45C87CCA467B1F17959551DEED1D219DDF7A32C499B9685A21CCEAA3F57D85F64A7353AE267ABB9B"), 1023).unwrap(),
                Signed::new_from_unsigned(U1024::from_be_hex("6BE33684F74433F956F2287BE523295608158ED4F81009A3422E049CC466024D83DD2704777FA77965A5567D977751CC7DB5B13F9D2800F220A05288BAFF8CE383158D2131A31A6699C84A8EC65E5804B571656F3BA3A3D1BA378335B984E0E86A6AAE2112E2DE622085CD3B664697A5DE33155C0A827A09B58CAC51D9854465"),1023).unwrap()
            ),
            (
                Signed::new_from_unsigned(U1024::from_be_hex("EA98D935D9815088E068E8F0FD199C30139A5522F523411FEB5DB0F496C681323271C4FA8330B413E69891CE05FF9F60BDF75A8A668E6E8199696CAFDFE9CC256577FDDFAABFF7CCE6ED47B520FCB0620C03E27BC5ADB484313E8EF81B473259ED5216791B6DEB1E609EB61D0D3D1E903C7323EFDED9CC5214AFCAB8F3C3E416"), 1023).unwrap(),
                Signed::new_from_unsigned(U1024::from_be_hex("156726CA267EAF771F97170F02E663CFEC65AADD0ADCBEE014A24F0B69397ECDCD8E3B057CCF4BEC19676E31FA00609F4208A5759971917E66969350201633DA9A880220554008331912B84ADF034F9DF3FC1D843A524B7BCEC17107E4B8CDA612ADE986E49214E19F6149E2F2C2E16FC38CDC10212633ADEB5035470C3C1BEA"),1023).unwrap()
            ),
            (
                Signed::new_from_unsigned(U1024::from_be_hex("CF5E9664D77852F1D4FD77E9A3249F9D6F5B68934AC5F85DBA9C7995DABBC5F1DC047E719D8047AFDBE45605BA628CCFB93E9AB12FD58095D286D8DE344C0DBD31F620524CAB2937AD0533045DC486625CF17A03B9E9AC852AE6902D18AEC50396F2BED80DFB0B8DA103F19CDD69A0243621AE7031149C2DFF9F86E6896CA223"), 1023).unwrap(),
                Signed::new_from_unsigned(U1024::from_be_hex("30A1699B2887AD0E2B0288165CDB606290A4976CB53A07A24563866A25443A0E23FB818E627FB850241BA9FA459D733046C1654ED02A7F6A2D792721CBB3F242CE09DFADB354D6C852FACCFBA23B799DA30E85FC4616537AD5196FD2E7513AFC690D4127F204F4725EFC0E6322965FDBC9DE518FCEEB63D20060791976935DDD"),1023).unwrap()
            ),
            (
                Signed::new_from_unsigned(U1024::from_be_hex("190AB4B9A4D2BF44BBC65BEF59BE277E92C9D490509C1185F6EE71565942F4505662977CCDBDBBC983538BCCA2E10677DEEA894FB9833C1503E2FEE54AD448AE240F828AF355DBAA81F3CA29B22410D0903A6BCB7BA3926BB827938444C0F8D0AFE2E6BB62EE9E562B8C0F4101B81F3A64D984D9FFE6D0BEBF06925B15860E1A"), 1023).unwrap(),
                Signed::new_from_unsigned(U1024::from_be_hex("E6F54B465B2D40BB4439A410A641D8816D362B6FAF63EE7A09118EA9A6BD0BAFA99D6883324244367CAC74335D1EF988211576B0467CC3EAFC1D011AB52BB751DBF07D750CAA24557E0C35D64DDBEF2F6FC59434845C6D9447D86C7BBB3F072F501D19449D1161A9D473F0BEFE47E0C59B267B2600192F4140F96DA4EA79F1E6"),1023).unwrap()
            ),
            (
                Signed::new_from_unsigned(U1024::from_be_hex("EFF032C6717803C9DE4C02266B2437580578BA0C31761A6945AAA4C5172DED0A1BB24EA8DE69CC3E0FAD24E3A7981811804996D9CA90B2C45DA1A9E36BEC04BB85070894A25C11D07F9C419535FFE271858309EEA54A26FD29A724DC32EF938CEC66329E27160AADFAAB0289AEEF489266B6FA629FC911D4DFB8BD86C5E37694"), 1023).unwrap(),
                Signed::new_from_unsigned(U1024::from_be_hex("100FCD398E87FC3621B3FDD994DBC8A7FA8745F3CE89E596BA555B3AE8D212F5E44DB157219633C1F052DB1C5867E7EE7FB66926356F4D3BA25E561C9413FB447AF8F76B5DA3EE2F8063BE6ACA001D8E7A7CF6115AB5D902D658DB23CD106C731399CD61D8E9F5520554FD765110B76D9949059D6036EE2B204742793A1C896C"),1023).unwrap()
            ),
            (
                Signed::new_from_unsigned(U1024::from_be_hex("DD8D33431BFDFB7E0C977AF2E1F919ABA1400DCBD855C1F6E19911EA3E6D362B96D597480AB29240ED1E1F21E0D85309DAC8A3B96A5B0B29CD01605D983613D9D6C637A7AF430B06454CB328329931B659C7057F236A56C588EC171DC6ACB0A26568FADA60941DED558A495AE3010EAF15288C5AA03814B04DCC083FFC80A0AC"), 1023).unwrap(),
                Signed::new_from_unsigned(U1024::from_be_hex("2272CCBCE4020481F368850D1E06E6545EBFF23427AA3E091E66EE15C192C9D4692A68B7F54D6DBF12E1E0DE1F27ACF625375C4695A4F4D632FE9FA267C9EC262939C85850BCF4F9BAB34CD7CD66CE49A638FA80DC95A93A7713E8E239534F5D9A9705259F6BE212AA75B6A51CFEF150EAD773A55FC7EB4FB233F7C0037F5F54"),1023).unwrap()
            ),
        ];
        let mut rng = ChaCha8Rng::seed_from_u64(SEED);
        for neg_val in negged {
            let signed = Signed::<U1024>::random(&mut rng);
            assert_eq!(signed.neg(), neg_val.1);
            assert_eq!(neg_val.1.neg(), signed);
            assert_eq!(signed.neg().neg(), signed);
        }
    }

    #[test]
    #[should_panic(expected = "Invalid subtraction")]
    fn sub_panics_on_underflow() {
        // Biggest/smallest Signed<U128> is |2^127|:
        use crypto_bigint::U128;
        let max_uint = U128::from_u128(u128::MAX >> 1);
        let one_signed = Signed::new_from_abs(U128::ONE, U128::BITS - 1, 0u8.into()).unwrap();
        let min_signed = Signed::new_from_abs(max_uint, U128::BITS - 1, 1u8.into())
            .expect("|2^127| is a valid Signed");
        let _ = min_signed - one_signed;
    }
    #[test]
    #[should_panic(expected = "Invalid subtraction")]
    fn sub_panics_on_underflow_1024() {
        // Biggest/smallest Signed<U1024> is |2^1023|:
        let max_uint = U1024::MAX >> 1;
        let one_signed = Signed::new_from_abs(U1024::ONE, U1024::BITS - 1, 0u8.into()).unwrap();
        let min_signed = Signed::new_from_abs(max_uint, U1024::BITS - 1, 1u8.into())
            .expect("|2^1023| is a valid Signed");
        let _ = min_signed - one_signed;
    }

    #[test]
    fn checked_sub_handles_underflow() {
        // Biggest/smallest Signed<U1024> is |2^1023|
        let max_uint = U1024::MAX >> 1;
        let one_signed = Signed::new_from_abs(U1024::ONE, U1024::BITS - 1, 0u8.into()).unwrap();
        let min_signed = Signed::new_from_abs(max_uint, U1024::BITS - 1, 1u8.into())
            .expect("|2^1023| is a valid Signed");

        let result = min_signed.checked_sub(&one_signed);
        assert!(bool::from(result.is_none()))
    }
}<|MERGE_RESOLUTION|>--- conflicted
+++ resolved
@@ -1,14 +1,12 @@
 use alloc::{boxed::Box, string::String};
 use core::ops::{Add, Mul, Neg, Sub};
-<<<<<<< HEAD
-=======
 #[cfg(test)]
 use crypto_bigint::Random;
->>>>>>> 9f9a0c4e
 use digest::XofReader;
 use rand_core::CryptoRngCore;
 use secrecy::SecretBox;
 use serde::{Deserialize, Serialize};
+use zeroize::Zeroize;
 
 use super::{
     bounded::PackedBounded,
@@ -313,60 +311,6 @@
             NonZero::new(T::one() << bound_bits).expect("Checked bound_bits just above; qed");
         Self::random_bounded(rng, &bound)
     }
-<<<<<<< HEAD
-
-    /// Returns `true` if the value is within `[-2^bound_bits, 2^bound_bits]`.
-    pub fn in_range_bits(&self, bound_bits: usize) -> bool {
-        self.abs() <= T::ONE << bound_bits
-    }
-
-    pub fn to_mod(self, precomputed: &<T::ModUint as UintModLike>::Precomputed) -> T::ModUint {
-        let abs_mod = self.abs().to_mod(precomputed);
-        T::ModUint::conditional_select(&abs_mod, &-abs_mod, self.is_negative())
-    }
-
-    pub fn secret_box(self) -> SecretBox<Signed<T>> {
-        Box::new(self).into()
-    }
-
-    fn checked_add(&self, rhs: &Self) -> CtOption<Self> {
-        let bound = core::cmp::max(self.bound, rhs.bound) + 1;
-        let in_range = bound.ct_lt(&(<T as Integer>::BITS as u32));
-
-        let result = Self {
-            bound,
-            value: self.value.wrapping_add(&rhs.value),
-        };
-        let lhs_neg = self.is_negative();
-        let rhs_neg = rhs.is_negative();
-        let res_neg = result.is_negative();
-
-        // Cannot get overflow from adding values of different signs,
-        // and if for two values of the same sign the sign of the result remains the same
-        // it means there was no overflow.
-        CtOption::new(
-            result,
-            !(lhs_neg.ct_eq(&rhs_neg) & !lhs_neg.ct_eq(&res_neg)) & in_range,
-        )
-    }
-
-    fn checked_mul(&self, rhs: &Self) -> CtOption<Self> {
-        let bound = self.bound + rhs.bound;
-        let in_range = bound.ct_lt(&(<T as Integer>::BITS as u32));
-
-        let lhs_neg = self.is_negative();
-        let rhs_neg = rhs.is_negative();
-        let lhs = T::conditional_select(&self.value, &self.value.neg(), lhs_neg);
-        let rhs = T::conditional_select(&rhs.value, &rhs.value.neg(), rhs_neg);
-        let result = lhs.checked_mul(&rhs);
-        let result_neg = lhs_neg ^ rhs_neg;
-        result.and_then(|val| {
-            let value = T::conditional_select(&val, &val.neg(), result_neg);
-            CtOption::new(Self { bound, value }, in_range)
-        })
-    }
-=======
->>>>>>> 9f9a0c4e
 }
 
 impl<T: Integer> Default for Signed<T> {
@@ -378,30 +322,39 @@
     }
 }
 
-<<<<<<< HEAD
-impl<T: UintLike> zeroize::DefaultIsZeroes for Signed<T> {}
-
-impl<T: UintLike> secrecy::CloneableSecret for Signed<T> {}
-
-impl<T: UintLike> From<Signed<T>> for SecretBox<Signed<T>> {
+impl<T> Zeroize for Signed<T>
+where
+    T: Integer + Zeroize,
+{
+    fn zeroize(&mut self) {
+        self.value.zeroize();
+    }
+}
+
+impl<T> secrecy::CloneableSecret for Signed<T> where T: Clone + Integer + Zeroize {}
+
+impl<T> From<Signed<T>> for SecretBox<Signed<T>>
+where
+    T: Integer + Zeroize,
+{
     fn from(value: Signed<T>) -> Self {
-        value.secret_box()
-    }
-}
-
-impl<T: UintLike> From<&Signed<T>> for SecretBox<Signed<T>> {
+        Box::new(value).into()
+    }
+}
+
+impl<T> From<&Signed<T>> for SecretBox<Signed<T>>
+where
+    T: Integer + Zeroize,
+{
     fn from(value: &Signed<T>) -> Self {
-        value.secret_box()
-    }
-}
-
-impl<T: UintLike> ConditionallySelectable for Signed<T> {
-=======
+        SecretBox::new(Box::new(value.clone()))
+    }
+}
+
 impl<T> ConditionallySelectable for Signed<T>
 where
     T: Integer + ConditionallySelectable,
 {
->>>>>>> 9f9a0c4e
     fn conditional_select(a: &Self, b: &Self, choice: Choice) -> Self {
         Self {
             bound: u32::conditional_select(&a.bound, &b.bound, choice),
