use crypto_bigint::{
    modular::MontyForm,
    subtle::{ConditionallySelectable, CtOption},
<<<<<<< HEAD
    Encoding, Integer, Invert, Limb, PowBoundedExp, RandomMod, Square, Zero, U1024, U2048, U4096, U512, U8192,
=======
    Encoding, Integer, Invert, PowBoundedExp, RandomMod, Square, Uint, Zero, U1024, U2048, U4096, U512, U8192,
>>>>>>> dea2c079
};

use crate::uint::{Bounded, Signed};

pub trait ToMontgomery: Integer {
    fn to_montgomery(
        self,
        params: &<<Self as Integer>::Monty as crypto_bigint::Monty>::Params,
    ) -> <Self as Integer>::Monty {
        <<Self as Integer>::Monty as crypto_bigint::Monty>::new(self, params.clone())
    }
}

/// Exponentiation functions for generic integers (in our case used for integers in Montgomery form
/// with `Signed` exponents).
pub trait Exponentiable<T>:
    PowBoundedExp<T> + Invert<Output = CtOption<Self>> + ConditionallySelectable + Square + core::ops::Mul<Output = Self>
where
    T: Integer + crypto_bigint::Bounded + Encoding + ConditionallySelectable,
{
    fn pow_bounded(&self, exponent: &Bounded<T>) -> Self {
        self.pow_bounded_exp(exponent.as_ref(), exponent.bound())
    }

    /// Constant-time exponentiation of an integer in Montgomery form by a signed exponent.
    ///
    /// #Panics
    ///
    /// Panics if `self` is not invertible.
    fn pow_signed(&self, exponent: &Signed<T>) -> Self {
        let abs_exponent = exponent.abs();
        let abs_result = self.pow_bounded_exp(&abs_exponent, exponent.bound());
        let inv_result = abs_result.invert().expect("`self` is assumed to be invertible");
        Self::conditional_select(&abs_result, &inv_result, exponent.is_negative())
    }

    /// Constant-time exponentiation of an integer in Montgomery form by a "wide" and signed exponent.
    ///
    /// #Panics
    ///
    /// Panics if `self` is not invertible.
    fn pow_signed_wide(&self, exp: &Signed<<T as HasWide>::Wide>) -> Self
    where
        T: HasWide,
        <T as HasWide>::Wide: crypto_bigint::Bounded + ConditionallySelectable,
    {
        let exp_abs = exp.abs();
        let abs = self.pow_wide(&exp_abs, exp.bound());
        let inv = abs.invert().expect("self is assumed to be invertible");
        Self::conditional_select(&abs, &inv, exp.is_negative())
    }

    fn pow_wide(self, exp: &<T as HasWide>::Wide, bound: u32) -> Self
    where
        T: HasWide,
    {
        let bits = <T as crypto_bigint::Bounded>::BITS;
        let bound = bound % (2 * bits + 1);

        let (lo, hi) = <T as HasWide>::from_wide(exp);
        let lo_res = self.pow_bounded_exp(&lo, core::cmp::min(bits, bound));

        // TODO (#34): this may be faster if we could get access to Uint's pow_bounded_exp() that takes
        // exponents of any size - it keeps the self^(2^k) already.
        if bound > bits {
            let mut hi_res = self.pow_bounded_exp(&hi, bound - bits);
            for _ in 0..bits {
                hi_res = hi_res.square()
            }
            hi_res * lo_res
        } else {
            lo_res
        }
    }

    /// Constant-time exponentiation of an integer in Montgomery form by an "extra wide" and signed exponent.
    ///
    /// #Panics
    ///
    /// Panics if `self` is not invertible.
    fn pow_signed_extra_wide(&self, exp: &Signed<<<T as HasWide>::Wide as HasWide>::Wide>) -> Self
    where
        T: HasWide,
        <T as HasWide>::Wide: crypto_bigint::Bounded + ConditionallySelectable + HasWide,
        <<T as HasWide>::Wide as HasWide>::Wide: crypto_bigint::Bounded + ConditionallySelectable,
    {
        let bits = <<T as HasWide>::Wide as crypto_bigint::Bounded>::BITS;
        let bound = exp.bound();

        let abs_exponent = exp.abs();
        let (wlo, whi) = <T as HasWide>::Wide::from_wide(&abs_exponent);

        let lo_res = self.pow_wide(&wlo, core::cmp::min(bits, bound));

        let abs_result = if bound > bits {
            let mut hi_res = self.pow_wide(&whi, bound - bits);
            for _ in 0..bits {
                hi_res = hi_res.square();
            }
            hi_res * lo_res
        } else {
            lo_res
        };

        let inv_result = abs_result.invert().expect("`self` is assumed invertible");
        Self::conditional_select(&abs_result, &inv_result, exp.is_negative())
    }

    /// Variable-time exponentiation of an integer in Montgomery form by a signed exponent.
    ///
    /// #Panics
    ///
    /// Panics if `self` is not invertible.
    fn pow_signed_vartime(self, exp: &Signed<T>) -> Self {
        let abs_exp = exp.abs();
        let abs_result = self.pow_bounded_exp(&abs_exp, exp.bound());
        if exp.is_negative().into() {
            abs_result.invert().expect("`self` is assumed invertible")
        } else {
            abs_result
        }
    }

    /// Variable-time exponentiation of an integer in Montgomery form by a "wide" and signed exponent.
    ///
    /// #Panics
    ///
    /// Panics if `self` is not invertible.
    fn pow_signed_wide_vartime(&self, exp: &Signed<<T as HasWide>::Wide>) -> Self
    where
        T: HasWide,
        <T as HasWide>::Wide: crypto_bigint::Bounded + ConditionallySelectable,
    {
        let exp_abs = exp.abs();
        let abs_result = self.pow_wide(&exp_abs, exp.bound());
        if exp.is_negative().into() {
            abs_result.invert().expect("`self` is assumed invertible")
        } else {
            abs_result
        }
    }
}

pub trait HasWide: Sized + Zero {
    type Wide: Integer + Encoding + RandomMod;
    fn mul_wide(&self, other: &Self) -> Self::Wide;
    fn square_wide(&self) -> Self::Wide;

    /// Converts `self` to a new `Wide` uint, setting the higher half to `0`s.
    /// Consumes `self`.
    fn to_wide(&self) -> Self::Wide;

    /// Splits a `Wide` in two halves and returns the halves (`Self` sized) in a
    /// tuple (lower half first).
    ///
    /// *Note*: The behaviour of this method has changed in v0.2. Previously,
    /// the order of the halves was `(hi, lo)` but after v0.2 the order is `(lo,
    /// hi)`.
    fn from_wide(value: &Self::Wide) -> (Self, Self);

    /// Tries to convert a `Wide` into a `Self` sized uint. Splits a `Wide`
    /// value in two halves and returns the lower half if the high half is zero.
    /// Otherwise returns `None`.
    fn try_from_wide(value: &Self::Wide) -> Option<Self> {
        let (lo, hi) = Self::from_wide(value);
        if hi.is_zero().into() {
            return Some(lo);
        }
        None
    }
}

impl HasWide for U512 {
    type Wide = U1024;
    fn mul_wide(&self, other: &Self) -> Self::Wide {
        self.widening_mul(other)
    }
    fn square_wide(&self) -> Self::Wide {
        self.square_wide().into()
    }
    fn to_wide(&self) -> Self::Wide {
        Uint::concat_mixed(self, &Self::ZERO)
    }
    fn from_wide(value: &Self::Wide) -> (Self, Self) {
        value.split_mixed()
    }
}

impl HasWide for U1024 {
    type Wide = U2048;
    fn mul_wide(&self, other: &Self) -> Self::Wide {
        self.widening_mul(other)
    }
    fn square_wide(&self) -> Self::Wide {
        self.square_wide().into()
    }
    fn to_wide(&self) -> Self::Wide {
        Uint::concat_mixed(self, &Self::ZERO)
    }
    fn from_wide(value: &Self::Wide) -> (Self, Self) {
        value.split_mixed()
    }
}

impl HasWide for U2048 {
    type Wide = U4096;
    fn mul_wide(&self, other: &Self) -> Self::Wide {
        self.widening_mul(other)
    }
    fn square_wide(&self) -> Self::Wide {
        self.square_wide().into()
    }
    fn to_wide(&self) -> Self::Wide {
        Uint::concat_mixed(self, &Self::ZERO)
    }
    fn from_wide(value: &Self::Wide) -> (Self, Self) {
        value.split_mixed()
    }
}

impl HasWide for U4096 {
    type Wide = U8192;
    fn mul_wide(&self, other: &Self) -> Self::Wide {
        self.widening_mul(other)
    }
    fn square_wide(&self) -> Self::Wide {
        self.square_wide().into()
    }
    fn to_wide(&self) -> Self::Wide {
        Uint::concat_mixed(self, &Self::ZERO)
    }
    fn from_wide(value: &Self::Wide) -> (Self, Self) {
        value.split_mixed()
    }
}

// TODO(dp): Suggest crypto-bigint update nlimbs! macro.
pub type U512Mod = MontyForm<{ 512u32.div_ceil(Limb::BITS) as usize }>;
pub type U1024Mod = MontyForm<{ 1024u32.div_ceil(Limb::BITS) as usize }>;
pub type U2048Mod = MontyForm<{ 2048u32.div_ceil(Limb::BITS) as usize }>;
pub type U4096Mod = MontyForm<{ 4096u32.div_ceil(Limb::BITS) as usize }>;

impl ToMontgomery for U512 {}
impl ToMontgomery for U1024 {}
impl ToMontgomery for U2048 {}
impl ToMontgomery for U4096 {}
impl ToMontgomery for U8192 {}

impl Exponentiable<U512> for U512Mod {}
impl Exponentiable<U1024> for U1024Mod {}
impl Exponentiable<U2048> for U2048Mod {}
impl Exponentiable<U4096> for U4096Mod {}<|MERGE_RESOLUTION|>--- conflicted
+++ resolved
@@ -1,11 +1,7 @@
 use crypto_bigint::{
     modular::MontyForm,
     subtle::{ConditionallySelectable, CtOption},
-<<<<<<< HEAD
-    Encoding, Integer, Invert, Limb, PowBoundedExp, RandomMod, Square, Zero, U1024, U2048, U4096, U512, U8192,
-=======
-    Encoding, Integer, Invert, PowBoundedExp, RandomMod, Square, Uint, Zero, U1024, U2048, U4096, U512, U8192,
->>>>>>> dea2c079
+    Encoding, Integer, Invert, Limb, PowBoundedExp, RandomMod, Square, Uint, Zero, U1024, U2048, U4096, U512, U8192,
 };
 
 use crate::uint::{Bounded, Signed};
