--- conflicted
+++ resolved
@@ -90,17 +90,14 @@
                     .ok_or_else(|| LocalError::new("id={id:?} is missing in the share_ids"))?;
                 let secret_share = secret_shares
                     .get(share_id)
-                    .ok_or_else(|| LocalError::new("share_id={share_id:?} is missing in the secret shares"))?;
+                    .ok_or_else(|| LocalError::new("share_id={share_id:?} is missing in the secret shares"))?
+                    .clone();
                 Ok((
                     id.clone(),
                     Self {
                         owner: id.clone(),
                         threshold: threshold as u32,
-<<<<<<< HEAD
-                        secret_share: SecretBox::new(Box::new(*secret_share)),
-=======
-                        secret_share: secret_shares[&share_ids[id]].clone(),
->>>>>>> dea2c079
+                        secret_share,
                         share_ids: share_ids.clone(),
                         public_shares: public_shares.clone(),
                         phantom: PhantomData,
@@ -157,13 +154,7 @@
             .collect::<Result<BTreeMap<_, _>, LocalError>>()?;
 
         let share_ids_set = share_ids.values().cloned().collect();
-<<<<<<< HEAD
-        let secret_share = SecretBox::new(Box::new(
-            self.secret_share.expose_secret() * &interpolation_coeff(&share_ids_set, owner_share_id),
-        ));
-=======
-        let secret_share = self.secret_share.clone() * interpolation_coeff(&share_ids_set, &share_id);
->>>>>>> dea2c079
+        let secret_share = self.secret_share.clone() * interpolation_coeff(&share_ids_set, owner_share_id);
         let public_shares = ids
             .iter()
             .map(|id| {
@@ -201,22 +192,14 @@
             .collect::<BTreeMap<_, _>>();
 
         let share_ids_set = share_ids.values().cloned().collect();
-<<<<<<< HEAD
         let owner_share_id = share_ids
             .get(key_share.owner())
             .expect("Just created a ShareId for all parties");
-        let secret_share = SecretBox::new(Box::new(
-            key_share.secret_share.expose_secret()
-                * &interpolation_coeff(&share_ids_set, owner_share_id)
-                    .invert()
-                    .expect("the interpolation coefficient is a non-zero scalar"),
-        ));
-=======
+
         let secret_share = key_share.secret_share.clone()
-            * interpolation_coeff(&share_ids_set, &share_ids[key_share.owner()])
+            * interpolation_coeff(&share_ids_set, owner_share_id)
                 .invert()
                 .expect("the interpolation coefficient is a non-zero scalar");
->>>>>>> dea2c079
         let public_shares = ids
             .iter()
             .map(|id| {
