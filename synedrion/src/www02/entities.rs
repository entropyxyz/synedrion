--- conflicted
+++ resolved
@@ -1,17 +1,16 @@
 use alloc::{
     collections::{BTreeMap, BTreeSet},
     format,
-    vec::Vec,
 };
-use core::{fmt::Debug, marker::PhantomData};
+use core::fmt::Debug;
 use manul::session::LocalError;
 
+#[cfg(feature = "bip32")]
+use alloc::vec::Vec;
 #[cfg(feature = "bip32")]
 use bip32::{DerivationPath, PrivateKey, PrivateKeyBytes, PublicKey};
 #[cfg(not(feature = "bip32"))]
 use core::ops::Add;
-#[cfg(not(feature = "bip32"))]
-use ecdsa::hazmat::SignPrimitive;
 use ecdsa::{SigningKey, VerifyingKey};
 use primeorder::elliptic_curve::{CurveArithmetic, PrimeCurve};
 use rand_core::CryptoRngCore;
@@ -392,13 +391,8 @@
         let nt_share1 = shares[&ids[2]].to_key_share(&ids_subset).unwrap();
 
         assert_eq!(
-<<<<<<< HEAD
-            nt_share0.secret_share.expose_secret() + nt_share1.secret_share.expose_secret(),
+            nt_share0.secret_share().expose_secret() + nt_share1.secret_share().expose_secret(),
             Scalar::<TestParams>::from(sk.as_nonzero_scalar())
-=======
-            nt_share0.secret_share().expose_secret() + nt_share1.secret_share().expose_secret(),
-            Scalar::from(sk.as_nonzero_scalar())
->>>>>>> 2587f5a9
         );
         assert_eq!(&nt_share0.verifying_key(), sk_verifying_key);
         assert_eq!(&nt_share1.verifying_key(), sk_verifying_key);
