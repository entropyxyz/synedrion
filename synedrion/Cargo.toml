[package]
name = "synedrion"
authors = ['Entropy Cryptography <engineering@entropy.xyz>']
version = "0.1.0"
edition = "2021"
license = "AGPL-3.0-or-later"
description = "Threshold signing library based on Canetti-Gennaro-Goldfeder-Makriyannis-Peled '21 scheme"
repository = "https://github.com/entropyxyz/synedrion"
readme = "README.md"
categories = ["cryptography", "no-std"]

[dependencies]
signature = { version = "2.3.0-pre.4", default-features = false, features = ["alloc"] }
k256 = {version = "0.14.0-pre.2", default-features = false, features = ["ecdsa", "arithmetic"]}
rand_core = { version = "0.6.4", default-features = false, features = ["getrandom"] }
sha2 = { version = "0.11.0-pre.4", default-features = false }
sha3 = { version = "0.11.0-pre.4", default-features = false }
digest = { version = "0.11.0-pre.9", default-features = false, features = ["alloc"]}
hex = { version = "0.4", default-features = false, features = ["alloc"] }
<<<<<<< HEAD
base64 = { version = "0.21", default-features = false, features = ["alloc"] }
hashing-serializer = { version = "0.1", default-features = false }
secrecy = { version = "0.10", default-features = false, features = ["serde"] }
=======
base64 = { version = "0.22.1", default-features = false, features = ["alloc"] }
hashing-serializer = { version = "0.2.0-pre.0", default-features = false }
secrecy = { version = "0.9.0-pre.0", default-features = false, features = ["serde"] }
>>>>>>> 9f9a0c4e
zeroize = { version = "1.8", default-features = false, features = ["alloc", "zeroize_derive"] }
bip32 = { version = "0.6.0-pre.0", default-features = false, features = ["alloc", "secp256k1", "k256"] }

# Note: `alloc` is needed for `crytpto-bigint`'s dependency `serdect` to be able
# to serialize Uints in human-readable formats.
<<<<<<< HEAD
crypto-bigint = { version = "0.5.5", default-features = false, features = ["serde", "alloc", "zeroize"] }
crypto-primes = { version = "0.5", default-features = false }
=======
crypto-bigint = { version = "0.6.0-rc.3", features = ["serde", "alloc", "rand_core"] }
crypto-primes = "0.6.0-pre.0"
>>>>>>> 9f9a0c4e

serde = { version = "1", default-features = false, features = ["derive"] }
bincode = { version = "2.0.0-rc.3", default-features = false, features = ["serde", "alloc"] }
displaydoc = { version = "0.2", default-features = false}

# Note: needed for the `rand_core` feature of `crypto-bigint`.
[target.wasm32-unknown-unknown.dependencies]
getrandom = { version = "0.2", features = ["js"]}

[dev-dependencies]
rand_chacha = "0.3"
serde_assert = "0.8"
tokio = { version = "1", features = ["rt", "sync", "time", "macros"] }
rand = "0.8"
rand_chacha = "0.3"
criterion = "0.5"
k256 = {version = "0.14.0-pre.2", default-features = false, features = ["ecdsa", "arithmetic", "pem", "serde"]}
impls = "1"

[features]
bench-internals = [] # makes some internal functions public to allow external benchmarks

[[bench]]
bench = true
name = "bench"
harness = false
required-features = ["bench-internals"]
path = "benches/bench.rs"<|MERGE_RESOLUTION|>--- conflicted
+++ resolved
@@ -17,27 +17,16 @@
 sha3 = { version = "0.11.0-pre.4", default-features = false }
 digest = { version = "0.11.0-pre.9", default-features = false, features = ["alloc"]}
 hex = { version = "0.4", default-features = false, features = ["alloc"] }
-<<<<<<< HEAD
-base64 = { version = "0.21", default-features = false, features = ["alloc"] }
-hashing-serializer = { version = "0.1", default-features = false }
-secrecy = { version = "0.10", default-features = false, features = ["serde"] }
-=======
 base64 = { version = "0.22.1", default-features = false, features = ["alloc"] }
 hashing-serializer = { version = "0.2.0-pre.0", default-features = false }
 secrecy = { version = "0.9.0-pre.0", default-features = false, features = ["serde"] }
->>>>>>> 9f9a0c4e
 zeroize = { version = "1.8", default-features = false, features = ["alloc", "zeroize_derive"] }
 bip32 = { version = "0.6.0-pre.0", default-features = false, features = ["alloc", "secp256k1", "k256"] }
 
 # Note: `alloc` is needed for `crytpto-bigint`'s dependency `serdect` to be able
 # to serialize Uints in human-readable formats.
-<<<<<<< HEAD
-crypto-bigint = { version = "0.5.5", default-features = false, features = ["serde", "alloc", "zeroize"] }
-crypto-primes = { version = "0.5", default-features = false }
-=======
 crypto-bigint = { version = "0.6.0-rc.3", features = ["serde", "alloc", "rand_core"] }
 crypto-primes = "0.6.0-pre.0"
->>>>>>> 9f9a0c4e
 
 serde = { version = "1", default-features = false, features = ["derive"] }
 bincode = { version = "2.0.0-rc.3", default-features = false, features = ["serde", "alloc"] }
@@ -52,7 +41,6 @@
 serde_assert = "0.8"
 tokio = { version = "1", features = ["rt", "sync", "time", "macros"] }
 rand = "0.8"
-rand_chacha = "0.3"
 criterion = "0.5"
 k256 = {version = "0.14.0-pre.2", default-features = false, features = ["ecdsa", "arithmetic", "pem", "serde"]}
 impls = "1"
