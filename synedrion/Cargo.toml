[package]
name = "synedrion"
authors = ['Entropy Cryptography <engineering@entropy.xyz>']
version = "0.3.0-dev"
edition = "2021"
rust-version = "1.83"
license = "AGPL-3.0-or-later"
description = "Threshold signing library based on Canetti-Gennaro-Goldfeder-Makriyannis-Peled '24 scheme"
repository = "https://github.com/entropyxyz/synedrion"
readme = "README.md"
categories = ["cryptography", "no-std"]

[dependencies]
manul = { git = "https://github.com/entropyxyz/manul.git", rev = "9810d0188d64d4fca3c95efd75e3b565c5db4233" }
signature = { version = "2", default-features = false, features = ["alloc"] }
rand_core = { version = "0.6.4", default-features = false }
sha2 = { version = "0.10", default-features = false }
sha3 = { version = "0.10", default-features = false }
digest = { version = "0.10", default-features = false, features = ["alloc"] }
hashing-serializer = { version = "0.1", default-features = false }
secrecy = { version = "0.10", default-features = false, features = ["serde"] }
zeroize = { version = "1.8", default-features = false, features = ["alloc", "zeroize_derive"] }
bip32 = { version = "0.5", default-features = false, features = ["alloc", "secp256k1", "k256"] }
tracing = { version = "0.1.41", default-features = false }
rand_chacha = { version = "0.3", default-features = false }
rand = { version = "0.8", default-features = false }

tiny-curve = { version = "0.2", features = ["serde", "pkcs8", "ecdsa", "bip32"] }
k256 = { version = "0.13", default-features = false, features = ["arithmetic", "serde", "ecdsa"] }
primeorder = { version = "0.13", features = ["serde"] }
ecdsa = { version = "0.16", default-features = false, features = ["arithmetic", "digest", "hazmat", "serde", "pem"] }

# Note: `alloc` is needed for `crytpto-bigint`'s dependency `serdect` to be able
# to serialize Uints in human-readable formats.
crypto-bigint = { version = "0.6", default-features = false, features = ["serde", "alloc", "rand_core", "zeroize"] }
crypto-primes = { version = "0.6", default-features = false }

serde = { version = "1", default-features = false, features = ["derive"] }
serde-encoded-bytes = { version = "0.1", default-features = false, features = ["hex", "base64"] }
bincode = { version = "2.0.0-rc.3", default-features = false, features = ["serde", "alloc"] }
displaydoc = { version = "0.2", default-features = false }
criterion = { version = "0.5", optional = true }

[dev-dependencies]
manul = { git = "https://github.com/entropyxyz/manul.git", rev = "9810d0188d64d4fca3c95efd75e3b565c5db4233", features = [
	"dev",
] }
serde_assert = "0.8"
tokio = { version = "1", features = ["rt", "sync", "time", "macros"] }
rand = { version = "0.8", features = ["getrandom"] }
criterion = "0.5"
k256 = { version = "0.13", default-features = false, features = ["ecdsa", "arithmetic", "pem", "serde"] }
impls = "1"
hex = { version = "0.4", default-features = false, features = ["alloc"] }
test-log = { version = "0.2.16", default-features = false, features = ["trace", "color"] }
tracing-subscriber = "0.3.19"

[features]
private_benches = ["criterion"]

[[bench]]
bench = true
name = "bench"
harness = false
<<<<<<< HEAD
path = "benches/bench.rs"

[[bench]]
bench = true
name = "pow"
harness = false
path = "benches/pow.rs"
=======

>>>>>>> 79cf8b4f

[[bench]]
bench = true
name = "zk_proofs"
<<<<<<< HEAD
harness = false
=======
harness = false
required-features = ["private_benches"]
>>>>>>> 79cf8b4f
<|MERGE_RESOLUTION|>--- conflicted
+++ resolved
@@ -62,7 +62,6 @@
 bench = true
 name = "bench"
 harness = false
-<<<<<<< HEAD
 path = "benches/bench.rs"
 
 [[bench]]
@@ -70,16 +69,9 @@
 name = "pow"
 harness = false
 path = "benches/pow.rs"
-=======
-
->>>>>>> 79cf8b4f
 
 [[bench]]
 bench = true
 name = "zk_proofs"
-<<<<<<< HEAD
 harness = false
-=======
-harness = false
-required-features = ["private_benches"]
->>>>>>> 79cf8b4f
+required-features = ["private_benches"]