[package]
name = "synedrion"
authors = ['Entropy Cryptography <engineering@entropy.xyz>']
version = "0.3.0-dev"
edition = "2021"
rust-version = "1.83"
license = "AGPL-3.0-or-later"
description = "Threshold signing library based on Canetti-Gennaro-Goldfeder-Makriyannis-Peled '24 scheme"
repository = "https://github.com/entropyxyz/synedrion"
readme = "README.md"
categories = ["cryptography", "no-std"]

[dependencies]
manul = { git = "https://github.com/entropyxyz/manul.git", rev = "9810d0188d64d4fca3c95efd75e3b565c5db4233" }
signature = { version = "2", default-features = false }
rand_core = { version = "0.6.4", default-features = false }
digest = { version = "0.10", default-features = false, features = ["alloc"] }
hashing-serializer = { version = "0.1", default-features = false }
secrecy = { version = "0.10", default-features = false }
zeroize = { version = "1.8", default-features = false, features = ["zeroize_derive"] }
tracing = { version = "0.1.41", default-features = false }
rand_chacha = { version = "0.3", default-features = false }
rand = { version = "0.8", default-features = false }
elliptic-curve = { version = "0.13", default-features = false }
ecdsa = { version = "0.16", default-features = false, features = ["signing", "verifying"] }
criterion = { version = "0.5", optional = true }

# Note: `alloc` is needed for `crytpto-bigint`'s dependency `serdect` to be able
# to serialize Uints in human-readable formats.
crypto-bigint = { version = "0.6", default-features = false, features = ["serde", "alloc", "rand_core", "zeroize"] }
crypto-primes = { version = "0.6", default-features = false }

serde = { version = "1", default-features = false, features = ["derive"] }
serde-encoded-bytes = { version = "0.1", default-features = false, features = ["hex", "base64"] }
displaydoc = { version = "0.2", default-features = false }

tiny-curve = { version = "0.2.2", optional = true, features = ["ecdsa", "serde"] }
k256 = { version = "0.13", optional = true, default-features = false, features = ["ecdsa"] }
bip32 = { version = "0.5", optional = true, default-features = false, features = ["alloc"] }
sha3 = { version = "0.10", optional = true, default-features = false }

[dev-dependencies]
manul = { git = "https://github.com/entropyxyz/manul.git", rev = "9810d0188d64d4fca3c95efd75e3b565c5db4233", features = [
	"dev",
] }
serde_assert = "0.8"
tokio = { version = "1", features = ["rt", "sync", "time", "macros"] }
rand = { version = "0.8", features = ["getrandom"] }
criterion = "0.5"
k256 = { version = "0.13", default-features = false, features = ["ecdsa"] }
tiny-curve = { version = "0.2.2", features = ["ecdsa", "serde"] }
impls = "1"
hex = { version = "0.4", default-features = false, features = ["alloc"] }
test-log = { version = "0.2.16", default-features = false, features = ["trace", "color"] }
sha3 = { version = "0.10", default-features = false }

[features]
<<<<<<< HEAD
private-benches = ["k256", "dep:criterion"]
k256 = ["dep:k256", "bip32?/secp256k1"]
=======
private-benches = ["k256"]
k256 = ["dep:k256", "bip32?/secp256k1", "sha3"]
>>>>>>> 560b4720
bip32 = ["dep:bip32", "tiny-curve?/bip32"]
dev = ["tiny-curve", "sha3"]

[[bench]]
bench = true
name = "bench"
harness = false
required-features = ["dev"]

[[bench]]
bench = true
name = "zk_proofs"
harness = false
required-features = ["private-benches"]

[[bench]]
bench = true
name = "paillier"
harness = false
required-features = ["private-benches"]<|MERGE_RESOLUTION|>--- conflicted
+++ resolved
@@ -55,13 +55,8 @@
 sha3 = { version = "0.10", default-features = false }
 
 [features]
-<<<<<<< HEAD
 private-benches = ["k256", "dep:criterion"]
-k256 = ["dep:k256", "bip32?/secp256k1"]
-=======
-private-benches = ["k256"]
 k256 = ["dep:k256", "bip32?/secp256k1", "sha3"]
->>>>>>> 560b4720
 bip32 = ["dep:bip32", "tiny-curve?/bip32"]
 dev = ["tiny-curve", "sha3"]
 
